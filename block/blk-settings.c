--- conflicted
+++ resolved
@@ -57,7 +57,6 @@
 
 static void blk_apply_bdi_limits(struct backing_dev_info *bdi,
 		struct queue_limits *lim)
-<<<<<<< HEAD
 {
 	/*
 	 * For read-ahead of large files to be effective, we need to read ahead
@@ -105,6 +104,7 @@
 static int blk_validate_limits(struct queue_limits *lim)
 {
 	unsigned int max_hw_sectors;
+	unsigned int logical_block_sectors;
 
 	/*
 	 * Unless otherwise specified, default to 512 byte logical blocks and a
@@ -135,8 +135,11 @@
 		lim->max_hw_sectors = BLK_SAFE_MAX_SECTORS;
 	if (WARN_ON_ONCE(lim->max_hw_sectors < PAGE_SECTORS))
 		return -EINVAL;
+	logical_block_sectors = lim->logical_block_size >> SECTOR_SHIFT;
+	if (WARN_ON_ONCE(logical_block_sectors > lim->max_hw_sectors))
+		return -EINVAL;
 	lim->max_hw_sectors = round_down(lim->max_hw_sectors,
-			lim->logical_block_size >> SECTOR_SHIFT);
+			logical_block_sectors);
 
 	/*
 	 * The actual max_sectors value is a complex beast and also takes the
@@ -154,7 +157,7 @@
 		lim->max_sectors = min(max_hw_sectors, BLK_DEF_MAX_SECTORS_CAP);
 	}
 	lim->max_sectors = round_down(lim->max_sectors,
-			lim->logical_block_size >> SECTOR_SHIFT);
+			logical_block_sectors);
 
 	/*
 	 * Random default for the maximum number of segments.  Driver should not
@@ -284,261 +287,6 @@
 EXPORT_SYMBOL_GPL(queue_limits_set);
 
 /**
- * blk_queue_bounce_limit - set bounce buffer limit for queue
- * @q: the request queue for the device
- * @bounce: bounce limit to enforce
- *
- * Description:
- *    Force bouncing for ISA DMA ranges or highmem.
- *
- *    DEPRECATED, don't use in new code.
- **/
-void blk_queue_bounce_limit(struct request_queue *q, enum blk_bounce bounce)
-=======
->>>>>>> 0c383648
-{
-	/*
-	 * For read-ahead of large files to be effective, we need to read ahead
-	 * at least twice the optimal I/O size.
-	 */
-	bdi->ra_pages = max(lim->io_opt * 2 / PAGE_SIZE, VM_READAHEAD_PAGES);
-	bdi->io_pages = lim->max_sectors >> PAGE_SECTORS_SHIFT;
-}
-
-static int blk_validate_zoned_limits(struct queue_limits *lim)
-{
-	if (!lim->zoned) {
-		if (WARN_ON_ONCE(lim->max_open_zones) ||
-		    WARN_ON_ONCE(lim->max_active_zones) ||
-		    WARN_ON_ONCE(lim->zone_write_granularity) ||
-		    WARN_ON_ONCE(lim->max_zone_append_sectors))
-			return -EINVAL;
-		return 0;
-	}
-
-<<<<<<< HEAD
-	if ((max_hw_sectors << 9) < PAGE_SIZE) {
-		max_hw_sectors = 1 << (PAGE_SHIFT - 9);
-		pr_info("%s: set to minimum %u\n", __func__, max_hw_sectors);
-=======
-	if (WARN_ON_ONCE(!IS_ENABLED(CONFIG_BLK_DEV_ZONED)))
-		return -EINVAL;
-
-	if (lim->zone_write_granularity < lim->logical_block_size)
-		lim->zone_write_granularity = lim->logical_block_size;
-
-	if (lim->max_zone_append_sectors) {
-		/*
-		 * The Zone Append size is limited by the maximum I/O size
-		 * and the zone size given that it can't span zones.
-		 */
-		lim->max_zone_append_sectors =
-			min3(lim->max_hw_sectors,
-			     lim->max_zone_append_sectors,
-			     lim->chunk_sectors);
->>>>>>> 0c383648
-	}
-
-	return 0;
-}
-
-/*
- * Check that the limits in lim are valid, initialize defaults for unset
- * values, and cap values based on others where needed.
- */
-static int blk_validate_limits(struct queue_limits *lim)
-{
-	unsigned int max_hw_sectors;
-	unsigned int logical_block_sectors;
-
-<<<<<<< HEAD
-	if (limits->max_user_sectors)
-		max_sectors = min(max_sectors, limits->max_user_sectors);
-	else
-		max_sectors = min(max_sectors, BLK_DEF_MAX_SECTORS_CAP);
-=======
-	/*
-	 * Unless otherwise specified, default to 512 byte logical blocks and a
-	 * physical block size equal to the logical block size.
-	 */
-	if (!lim->logical_block_size)
-		lim->logical_block_size = SECTOR_SIZE;
-	if (lim->physical_block_size < lim->logical_block_size)
-		lim->physical_block_size = lim->logical_block_size;
->>>>>>> 0c383648
-
-	/*
-	 * The minimum I/O size defaults to the physical block size unless
-	 * explicitly overridden.
-	 */
-	if (lim->io_min < lim->physical_block_size)
-		lim->io_min = lim->physical_block_size;
-
-	/*
-	 * max_hw_sectors has a somewhat weird default for historical reason,
-	 * but driver really should set their own instead of relying on this
-	 * value.
-	 *
-	 * The block layer relies on the fact that every driver can
-	 * handle at lest a page worth of data per I/O, and needs the value
-	 * aligned to the logical block size.
-	 */
-	if (!lim->max_hw_sectors)
-		lim->max_hw_sectors = BLK_SAFE_MAX_SECTORS;
-	if (WARN_ON_ONCE(lim->max_hw_sectors < PAGE_SECTORS))
-		return -EINVAL;
-	logical_block_sectors = lim->logical_block_size >> SECTOR_SHIFT;
-	if (WARN_ON_ONCE(logical_block_sectors > lim->max_hw_sectors))
-		return -EINVAL;
-	lim->max_hw_sectors = round_down(lim->max_hw_sectors,
-			logical_block_sectors);
-
-	/*
-	 * The actual max_sectors value is a complex beast and also takes the
-	 * max_dev_sectors value (set by SCSI ULPs) and a user configurable
-	 * value into account.  The ->max_sectors value is always calculated
-	 * from these, so directly setting it won't have any effect.
-	 */
-	max_hw_sectors = min_not_zero(lim->max_hw_sectors,
-				lim->max_dev_sectors);
-	if (lim->max_user_sectors) {
-		if (lim->max_user_sectors < PAGE_SIZE / SECTOR_SIZE)
-			return -EINVAL;
-		lim->max_sectors = min(max_hw_sectors, lim->max_user_sectors);
-	} else {
-		lim->max_sectors = min(max_hw_sectors, BLK_DEF_MAX_SECTORS_CAP);
-	}
-	lim->max_sectors = round_down(lim->max_sectors,
-			logical_block_sectors);
-
-	/*
-	 * Random default for the maximum number of segments.  Driver should not
-	 * rely on this and set their own.
-	 */
-	if (!lim->max_segments)
-		lim->max_segments = BLK_MAX_SEGMENTS;
-
-	lim->max_discard_sectors =
-		min(lim->max_hw_discard_sectors, lim->max_user_discard_sectors);
-
-	if (!lim->max_discard_segments)
-		lim->max_discard_segments = 1;
-
-	if (lim->discard_granularity < lim->physical_block_size)
-		lim->discard_granularity = lim->physical_block_size;
-
-	/*
-	 * By default there is no limit on the segment boundary alignment,
-	 * but if there is one it can't be smaller than the page size as
-	 * that would break all the normal I/O patterns.
-	 */
-	if (!lim->seg_boundary_mask)
-		lim->seg_boundary_mask = BLK_SEG_BOUNDARY_MASK;
-	if (WARN_ON_ONCE(lim->seg_boundary_mask < PAGE_SIZE - 1))
-		return -EINVAL;
-
-	/*
-	 * Stacking device may have both virtual boundary and max segment
-	 * size limit, so allow this setting now, and long-term the two
-	 * might need to move out of stacking limits since we have immutable
-	 * bvec and lower layer bio splitting is supposed to handle the two
-	 * correctly.
-	 */
-	if (lim->virt_boundary_mask) {
-		if (!lim->max_segment_size)
-			lim->max_segment_size = UINT_MAX;
-	} else {
-		/*
-		 * The maximum segment size has an odd historic 64k default that
-		 * drivers probably should override.  Just like the I/O size we
-		 * require drivers to at least handle a full page per segment.
-		 */
-		if (!lim->max_segment_size)
-			lim->max_segment_size = BLK_MAX_SEGMENT_SIZE;
-		if (WARN_ON_ONCE(lim->max_segment_size < PAGE_SIZE))
-			return -EINVAL;
-	}
-
-	/*
-	 * We require drivers to at least do logical block aligned I/O, but
-	 * historically could not check for that due to the separate calls
-	 * to set the limits.  Once the transition is finished the check
-	 * below should be narrowed down to check the logical block size.
-	 */
-	if (!lim->dma_alignment)
-		lim->dma_alignment = SECTOR_SIZE - 1;
-	if (WARN_ON_ONCE(lim->dma_alignment > PAGE_SIZE))
-		return -EINVAL;
-
-	if (lim->alignment_offset) {
-		lim->alignment_offset &= (lim->physical_block_size - 1);
-		lim->misaligned = 0;
-	}
-
-	return blk_validate_zoned_limits(lim);
-}
-
-/*
- * Set the default limits for a newly allocated queue.  @lim contains the
- * initial limits set by the driver, which could be no limit in which case
- * all fields are cleared to zero.
- */
-int blk_set_default_limits(struct queue_limits *lim)
-{
-	/*
-	 * Most defaults are set by capping the bounds in blk_validate_limits,
-	 * but max_user_discard_sectors is special and needs an explicit
-	 * initialization to the max value here.
-	 */
-	lim->max_user_discard_sectors = UINT_MAX;
-	return blk_validate_limits(lim);
-}
-
-/**
- * queue_limits_commit_update - commit an atomic update of queue limits
- * @q:		queue to update
- * @lim:	limits to apply
- *
- * Apply the limits in @lim that were obtained from queue_limits_start_update()
- * and updated by the caller to @q.
- *
- * Returns 0 if successful, else a negative error code.
- */
-int queue_limits_commit_update(struct request_queue *q,
-		struct queue_limits *lim)
-	__releases(q->limits_lock)
-{
-	int error = blk_validate_limits(lim);
-
-	if (!error) {
-		q->limits = *lim;
-		if (q->disk)
-			blk_apply_bdi_limits(q->disk->bdi, lim);
-	}
-	mutex_unlock(&q->limits_lock);
-	return error;
-}
-EXPORT_SYMBOL_GPL(queue_limits_commit_update);
-
-/**
- * queue_limits_set - apply queue limits to queue
- * @q:		queue to update
- * @lim:	limits to apply
- *
- * Apply the limits in @lim that were freshly initialized to @q.
- * To update existing limits use queue_limits_start_update() and
- * queue_limits_commit_update() instead.
- *
- * Returns 0 if successful, else a negative error code.
- */
-int queue_limits_set(struct request_queue *q, struct queue_limits *lim)
-{
-	mutex_lock(&q->limits_lock);
-	return queue_limits_commit_update(q, lim);
-}
-EXPORT_SYMBOL_GPL(queue_limits_set);
-
-/**
  * blk_queue_chunk_sectors - set size of the chunk for this queue
  * @q:  the request queue for the device
  * @chunk_sectors:  chunk sectors in the usual 512b unit
@@ -633,68 +381,6 @@
 EXPORT_SYMBOL_GPL(blk_queue_max_zone_append_sectors);
 
 /**
-<<<<<<< HEAD
- * blk_queue_max_segments - set max hw segments for a request for this queue
- * @q:  the request queue for the device
- * @max_segments:  max number of segments
- *
- * Description:
- *    Enables a low level driver to set an upper limit on the number of
- *    hw data segments in a request.
- **/
-void blk_queue_max_segments(struct request_queue *q, unsigned short max_segments)
-{
-	if (!max_segments) {
-		max_segments = 1;
-		pr_info("%s: set to minimum %u\n", __func__, max_segments);
-	}
-
-	q->limits.max_segments = max_segments;
-}
-EXPORT_SYMBOL(blk_queue_max_segments);
-
-/**
- * blk_queue_max_discard_segments - set max segments for discard requests
- * @q:  the request queue for the device
- * @max_segments:  max number of segments
- *
- * Description:
- *    Enables a low level driver to set an upper limit on the number of
- *    segments in a discard request.
- **/
-void blk_queue_max_discard_segments(struct request_queue *q,
-		unsigned short max_segments)
-{
-	q->limits.max_discard_segments = max_segments;
-}
-EXPORT_SYMBOL_GPL(blk_queue_max_discard_segments);
-
-/**
- * blk_queue_max_segment_size - set max segment size for blk_rq_map_sg
- * @q:  the request queue for the device
- * @max_size:  max size of segment in bytes
- *
- * Description:
- *    Enables a low level driver to set an upper limit on the size of a
- *    coalesced segment
- **/
-void blk_queue_max_segment_size(struct request_queue *q, unsigned int max_size)
-{
-	if (max_size < PAGE_SIZE) {
-		max_size = PAGE_SIZE;
-		pr_info("%s: set to minimum %u\n", __func__, max_size);
-	}
-
-	/* see blk_queue_virt_boundary() for the explanation */
-	WARN_ON_ONCE(q->limits.virt_boundary_mask);
-
-	q->limits.max_segment_size = max_size;
-}
-EXPORT_SYMBOL(blk_queue_max_segment_size);
-
-/**
-=======
->>>>>>> 0c383648
  * blk_queue_logical_block_size - set logical block size for the queue
  * @q:  the request queue for the device
  * @size:  the logical block size, in bytes
@@ -1112,84 +798,6 @@
 EXPORT_SYMBOL(blk_queue_update_dma_pad);
 
 /**
-<<<<<<< HEAD
- * blk_queue_segment_boundary - set boundary rules for segment merging
- * @q:  the request queue for the device
- * @mask:  the memory boundary mask
- **/
-void blk_queue_segment_boundary(struct request_queue *q, unsigned long mask)
-{
-	if (mask < PAGE_SIZE - 1) {
-		mask = PAGE_SIZE - 1;
-		pr_info("%s: set to minimum %lx\n", __func__, mask);
-	}
-
-	q->limits.seg_boundary_mask = mask;
-}
-EXPORT_SYMBOL(blk_queue_segment_boundary);
-
-/**
- * blk_queue_virt_boundary - set boundary rules for bio merging
- * @q:  the request queue for the device
- * @mask:  the memory boundary mask
- **/
-void blk_queue_virt_boundary(struct request_queue *q, unsigned long mask)
-{
-	q->limits.virt_boundary_mask = mask;
-
-	/*
-	 * Devices that require a virtual boundary do not support scatter/gather
-	 * I/O natively, but instead require a descriptor list entry for each
-	 * page (which might not be idential to the Linux PAGE_SIZE).  Because
-	 * of that they are not limited by our notion of "segment size".
-	 */
-	if (mask)
-		q->limits.max_segment_size = UINT_MAX;
-}
-EXPORT_SYMBOL(blk_queue_virt_boundary);
-
-/**
- * blk_queue_dma_alignment - set dma length and memory alignment
- * @q:     the request queue for the device
- * @mask:  alignment mask
- *
- * description:
- *    set required memory and length alignment for direct dma transactions.
- *    this is used when building direct io requests for the queue.
- *
- **/
-void blk_queue_dma_alignment(struct request_queue *q, int mask)
-{
-	q->limits.dma_alignment = mask;
-}
-EXPORT_SYMBOL(blk_queue_dma_alignment);
-
-/**
- * blk_queue_update_dma_alignment - update dma length and memory alignment
- * @q:     the request queue for the device
- * @mask:  alignment mask
- *
- * description:
- *    update required memory and length alignment for direct dma transactions.
- *    If the requested alignment is larger than the current alignment, then
- *    the current queue alignment is updated to the new value, otherwise it
- *    is left alone.  The design of this is to allow multiple objects
- *    (driver, device, transport etc) to set their respective
- *    alignments without having them interfere.
- *
- **/
-void blk_queue_update_dma_alignment(struct request_queue *q, int mask)
-{
-	BUG_ON(mask > PAGE_SIZE);
-
-	if (mask > q->limits.dma_alignment)
-		q->limits.dma_alignment = mask;
-}
-EXPORT_SYMBOL(blk_queue_update_dma_alignment);
-
-/**
-=======
->>>>>>> 0c383648
  * blk_set_queue_depth - tell the block layer about the device queue depth
  * @q:		the request queue for the device
  * @depth:		queue depth
@@ -1227,47 +835,6 @@
 EXPORT_SYMBOL_GPL(blk_queue_write_cache);
 
 /**
-<<<<<<< HEAD
- * blk_queue_required_elevator_features - Set a queue required elevator features
- * @q:		the request queue for the target device
- * @features:	Required elevator features OR'ed together
- *
- * Tell the block layer that for the device controlled through @q, only the
- * only elevators that can be used are those that implement at least the set of
- * features specified by @features.
- */
-void blk_queue_required_elevator_features(struct request_queue *q,
-					  unsigned int features)
-{
-	q->required_elevator_features = features;
-}
-EXPORT_SYMBOL_GPL(blk_queue_required_elevator_features);
-
-/**
- * blk_queue_can_use_dma_map_merging - configure queue for merging segments.
- * @q:		the request queue for the device
- * @dev:	the device pointer for dma
- *
- * Tell the block layer about merging the segments by dma map of @q.
- */
-bool blk_queue_can_use_dma_map_merging(struct request_queue *q,
-				       struct device *dev)
-{
-	unsigned long boundary = dma_get_merge_boundary(dev);
-
-	if (!boundary)
-		return false;
-
-	/* No need to update max_segment_size. see blk_queue_virt_boundary() */
-	blk_queue_virt_boundary(q, boundary);
-
-	return true;
-}
-EXPORT_SYMBOL_GPL(blk_queue_can_use_dma_map_merging);
-
-/**
-=======
->>>>>>> 0c383648
  * disk_set_zoned - inidicate a zoned device
  * @disk:	gendisk to configure
  */
