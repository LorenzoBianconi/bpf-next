--- conflicted
+++ resolved
@@ -1096,8 +1096,6 @@
 	xfs_rtblock_t		rtbno)
 {
 	return rtbno < mp->m_sb.sb_rblocks;
-<<<<<<< HEAD
-=======
 }
 
 /* Is the given extent all free? */
@@ -1119,5 +1117,4 @@
 
 	*is_free = matches;
 	return 0;
->>>>>>> 661e50bc
 }