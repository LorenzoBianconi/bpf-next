--- conflicted
+++ resolved
@@ -965,11 +965,7 @@
 const struct address_space_operations ext2_aops = {
 	.dirty_folio		= block_dirty_folio,
 	.invalidate_folio	= block_invalidate_folio,
-<<<<<<< HEAD
-	.readpage		= ext2_readpage,
-=======
 	.read_folio		= ext2_read_folio,
->>>>>>> 88084a3d
 	.readahead		= ext2_readahead,
 	.writepage		= ext2_writepage,
 	.write_begin		= ext2_write_begin,
@@ -985,11 +981,7 @@
 const struct address_space_operations ext2_nobh_aops = {
 	.dirty_folio		= block_dirty_folio,
 	.invalidate_folio	= block_invalidate_folio,
-<<<<<<< HEAD
-	.readpage		= ext2_readpage,
-=======
 	.read_folio		= ext2_read_folio,
->>>>>>> 88084a3d
 	.readahead		= ext2_readahead,
 	.writepage		= ext2_nobh_writepage,
 	.write_begin		= ext2_nobh_write_begin,
