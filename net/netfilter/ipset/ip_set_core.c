// SPDX-License-Identifier: GPL-2.0-only
/* Copyright (C) 2000-2002 Joakim Axelsson <gozem@linux.nu>
 *                         Patrick Schaaf <bof@bof.de>
 * Copyright (C) 2003-2013 Jozsef Kadlecsik <kadlec@netfilter.org>
 */

/* Kernel module for IP set management */

#include <linux/init.h>
#include <linux/module.h>
#include <linux/moduleparam.h>
#include <linux/ip.h>
#include <linux/skbuff.h>
#include <linux/spinlock.h>
#include <linux/rculist.h>
#include <net/netlink.h>
#include <net/net_namespace.h>
#include <net/netns/generic.h>

#include <linux/netfilter.h>
#include <linux/netfilter/x_tables.h>
#include <linux/netfilter/nfnetlink.h>
#include <linux/netfilter/ipset/ip_set.h>

static LIST_HEAD(ip_set_type_list);		/* all registered set types */
static DEFINE_MUTEX(ip_set_type_mutex);		/* protects ip_set_type_list */
static DEFINE_RWLOCK(ip_set_ref_lock);		/* protects the set refs */

struct ip_set_net {
	struct ip_set * __rcu *ip_set_list;	/* all individual sets */
	ip_set_id_t	ip_set_max;	/* max number of sets */
	bool		is_deleted;	/* deleted by ip_set_net_exit */
	bool		is_destroyed;	/* all sets are destroyed */
};

static unsigned int ip_set_net_id __read_mostly;

static struct ip_set_net *ip_set_pernet(struct net *net)
{
	return net_generic(net, ip_set_net_id);
}

#define IP_SET_INC	64
#define STRNCMP(a, b)	(strncmp(a, b, IPSET_MAXNAMELEN) == 0)

static unsigned int max_sets;

module_param(max_sets, int, 0600);
MODULE_PARM_DESC(max_sets, "maximal number of sets");
MODULE_LICENSE("GPL");
MODULE_AUTHOR("Jozsef Kadlecsik <kadlec@netfilter.org>");
MODULE_DESCRIPTION("core IP set support");
MODULE_ALIAS_NFNL_SUBSYS(NFNL_SUBSYS_IPSET);

/* When the nfnl mutex or ip_set_ref_lock is held: */
#define ip_set_dereference(inst)	\
	rcu_dereference_protected((inst)->ip_set_list,	\
		lockdep_nfnl_is_held(NFNL_SUBSYS_IPSET) || \
		lockdep_is_held(&ip_set_ref_lock) || \
		(inst)->is_deleted)
#define ip_set(inst, id)		\
	ip_set_dereference(inst)[id]
#define ip_set_ref_netlink(inst,id)	\
	rcu_dereference_raw((inst)->ip_set_list)[id]
#define ip_set_dereference_nfnl(p)	\
	rcu_dereference_check(p, lockdep_nfnl_is_held(NFNL_SUBSYS_IPSET))

/* The set types are implemented in modules and registered set types
 * can be found in ip_set_type_list. Adding/deleting types is
 * serialized by ip_set_type_mutex.
 */

static void
ip_set_type_lock(void)
{
	mutex_lock(&ip_set_type_mutex);
}

static void
ip_set_type_unlock(void)
{
	mutex_unlock(&ip_set_type_mutex);
}

/* Register and deregister settype */

static struct ip_set_type *
find_set_type(const char *name, u8 family, u8 revision)
{
	struct ip_set_type *type;

	list_for_each_entry_rcu(type, &ip_set_type_list, list,
				lockdep_is_held(&ip_set_type_mutex))
		if (STRNCMP(type->name, name) &&
		    (type->family == family ||
		     type->family == NFPROTO_UNSPEC) &&
		    revision >= type->revision_min &&
		    revision <= type->revision_max)
			return type;
	return NULL;
}

/* Unlock, try to load a set type module and lock again */
static bool
load_settype(const char *name)
{
	nfnl_unlock(NFNL_SUBSYS_IPSET);
	pr_debug("try to load ip_set_%s\n", name);
	if (request_module("ip_set_%s", name) < 0) {
		pr_warn("Can't find ip_set type %s\n", name);
		nfnl_lock(NFNL_SUBSYS_IPSET);
		return false;
	}
	nfnl_lock(NFNL_SUBSYS_IPSET);
	return true;
}

/* Find a set type and reference it */
#define find_set_type_get(name, family, revision, found)	\
	__find_set_type_get(name, family, revision, found, false)

static int
__find_set_type_get(const char *name, u8 family, u8 revision,
		    struct ip_set_type **found, bool retry)
{
	struct ip_set_type *type;
	int err;

	if (retry && !load_settype(name))
		return -IPSET_ERR_FIND_TYPE;

	rcu_read_lock();
	*found = find_set_type(name, family, revision);
	if (*found) {
		err = !try_module_get((*found)->me) ? -EFAULT : 0;
		goto unlock;
	}
	/* Make sure the type is already loaded
	 * but we don't support the revision
	 */
	list_for_each_entry_rcu(type, &ip_set_type_list, list)
		if (STRNCMP(type->name, name)) {
			err = -IPSET_ERR_FIND_TYPE;
			goto unlock;
		}
	rcu_read_unlock();

	return retry ? -IPSET_ERR_FIND_TYPE :
		__find_set_type_get(name, family, revision, found, true);

unlock:
	rcu_read_unlock();
	return err;
}

/* Find a given set type by name and family.
 * If we succeeded, the supported minimal and maximum revisions are
 * filled out.
 */
#define find_set_type_minmax(name, family, min, max) \
	__find_set_type_minmax(name, family, min, max, false)

static int
__find_set_type_minmax(const char *name, u8 family, u8 *min, u8 *max,
		       bool retry)
{
	struct ip_set_type *type;
	bool found = false;

	if (retry && !load_settype(name))
		return -IPSET_ERR_FIND_TYPE;

	*min = 255; *max = 0;
	rcu_read_lock();
	list_for_each_entry_rcu(type, &ip_set_type_list, list)
		if (STRNCMP(type->name, name) &&
		    (type->family == family ||
		     type->family == NFPROTO_UNSPEC)) {
			found = true;
			if (type->revision_min < *min)
				*min = type->revision_min;
			if (type->revision_max > *max)
				*max = type->revision_max;
		}
	rcu_read_unlock();
	if (found)
		return 0;

	return retry ? -IPSET_ERR_FIND_TYPE :
		__find_set_type_minmax(name, family, min, max, true);
}

#define family_name(f)	((f) == NFPROTO_IPV4 ? "inet" : \
			 (f) == NFPROTO_IPV6 ? "inet6" : "any")

/* Register a set type structure. The type is identified by
 * the unique triple of name, family and revision.
 */
int
ip_set_type_register(struct ip_set_type *type)
{
	int ret = 0;

	if (type->protocol != IPSET_PROTOCOL) {
		pr_warn("ip_set type %s, family %s, revision %u:%u uses wrong protocol version %u (want %u)\n",
			type->name, family_name(type->family),
			type->revision_min, type->revision_max,
			type->protocol, IPSET_PROTOCOL);
		return -EINVAL;
	}

	ip_set_type_lock();
	if (find_set_type(type->name, type->family, type->revision_min)) {
		/* Duplicate! */
		pr_warn("ip_set type %s, family %s with revision min %u already registered!\n",
			type->name, family_name(type->family),
			type->revision_min);
		ip_set_type_unlock();
		return -EINVAL;
	}
	list_add_rcu(&type->list, &ip_set_type_list);
	pr_debug("type %s, family %s, revision %u:%u registered.\n",
		 type->name, family_name(type->family),
		 type->revision_min, type->revision_max);
	ip_set_type_unlock();

	return ret;
}
EXPORT_SYMBOL_GPL(ip_set_type_register);

/* Unregister a set type. There's a small race with ip_set_create */
void
ip_set_type_unregister(struct ip_set_type *type)
{
	ip_set_type_lock();
	if (!find_set_type(type->name, type->family, type->revision_min)) {
		pr_warn("ip_set type %s, family %s with revision min %u not registered\n",
			type->name, family_name(type->family),
			type->revision_min);
		ip_set_type_unlock();
		return;
	}
	list_del_rcu(&type->list);
	pr_debug("type %s, family %s with revision min %u unregistered.\n",
		 type->name, family_name(type->family), type->revision_min);
	ip_set_type_unlock();

	synchronize_rcu();
}
EXPORT_SYMBOL_GPL(ip_set_type_unregister);

/* Utility functions */
void *
ip_set_alloc(size_t size)
{
	return kvzalloc(size, GFP_KERNEL_ACCOUNT);
}
EXPORT_SYMBOL_GPL(ip_set_alloc);

void
ip_set_free(void *members)
{
	pr_debug("%p: free with %s\n", members,
		 is_vmalloc_addr(members) ? "vfree" : "kfree");
	kvfree(members);
}
EXPORT_SYMBOL_GPL(ip_set_free);

static bool
flag_nested(const struct nlattr *nla)
{
	return nla->nla_type & NLA_F_NESTED;
}

static const struct nla_policy ipaddr_policy[IPSET_ATTR_IPADDR_MAX + 1] = {
	[IPSET_ATTR_IPADDR_IPV4]	= { .type = NLA_U32 },
	[IPSET_ATTR_IPADDR_IPV6]	= NLA_POLICY_EXACT_LEN(sizeof(struct in6_addr)),
};

int
ip_set_get_ipaddr4(struct nlattr *nla,  __be32 *ipaddr)
{
	struct nlattr *tb[IPSET_ATTR_IPADDR_MAX + 1];

	if (unlikely(!flag_nested(nla)))
		return -IPSET_ERR_PROTOCOL;
	if (nla_parse_nested(tb, IPSET_ATTR_IPADDR_MAX, nla,
			     ipaddr_policy, NULL))
		return -IPSET_ERR_PROTOCOL;
	if (unlikely(!ip_set_attr_netorder(tb, IPSET_ATTR_IPADDR_IPV4)))
		return -IPSET_ERR_PROTOCOL;

	*ipaddr = nla_get_be32(tb[IPSET_ATTR_IPADDR_IPV4]);
	return 0;
}
EXPORT_SYMBOL_GPL(ip_set_get_ipaddr4);

int
ip_set_get_ipaddr6(struct nlattr *nla, union nf_inet_addr *ipaddr)
{
	struct nlattr *tb[IPSET_ATTR_IPADDR_MAX + 1];

	if (unlikely(!flag_nested(nla)))
		return -IPSET_ERR_PROTOCOL;

	if (nla_parse_nested(tb, IPSET_ATTR_IPADDR_MAX, nla,
			     ipaddr_policy, NULL))
		return -IPSET_ERR_PROTOCOL;
	if (unlikely(!ip_set_attr_netorder(tb, IPSET_ATTR_IPADDR_IPV6)))
		return -IPSET_ERR_PROTOCOL;

	memcpy(ipaddr, nla_data(tb[IPSET_ATTR_IPADDR_IPV6]),
	       sizeof(struct in6_addr));
	return 0;
}
EXPORT_SYMBOL_GPL(ip_set_get_ipaddr6);

static u32
ip_set_timeout_get(const unsigned long *timeout)
{
	u32 t;

	if (*timeout == IPSET_ELEM_PERMANENT)
		return 0;

	t = jiffies_to_msecs(*timeout - jiffies) / MSEC_PER_SEC;
	/* Zero value in userspace means no timeout */
	return t == 0 ? 1 : t;
}

static char *
ip_set_comment_uget(struct nlattr *tb)
{
	return nla_data(tb);
}

/* Called from uadd only, protected by the set spinlock.
 * The kadt functions don't use the comment extensions in any way.
 */
void
ip_set_init_comment(struct ip_set *set, struct ip_set_comment *comment,
		    const struct ip_set_ext *ext)
{
	struct ip_set_comment_rcu *c = rcu_dereference_protected(comment->c, 1);
	size_t len = ext->comment ? strlen(ext->comment) : 0;

	if (unlikely(c)) {
		set->ext_size -= sizeof(*c) + strlen(c->str) + 1;
		kfree_rcu(c, rcu);
		rcu_assign_pointer(comment->c, NULL);
	}
	if (!len)
		return;
	if (unlikely(len > IPSET_MAX_COMMENT_SIZE))
		len = IPSET_MAX_COMMENT_SIZE;
	c = kmalloc(sizeof(*c) + len + 1, GFP_ATOMIC);
	if (unlikely(!c))
		return;
	strscpy(c->str, ext->comment, len + 1);
	set->ext_size += sizeof(*c) + strlen(c->str) + 1;
	rcu_assign_pointer(comment->c, c);
}
EXPORT_SYMBOL_GPL(ip_set_init_comment);

/* Used only when dumping a set, protected by rcu_read_lock() */
static int
ip_set_put_comment(struct sk_buff *skb, const struct ip_set_comment *comment)
{
	struct ip_set_comment_rcu *c = rcu_dereference(comment->c);

	if (!c)
		return 0;
	return nla_put_string(skb, IPSET_ATTR_COMMENT, c->str);
}

/* Called from uadd/udel, flush or the garbage collectors protected
 * by the set spinlock.
 * Called when the set is destroyed and when there can't be any user
 * of the set data anymore.
 */
static void
ip_set_comment_free(struct ip_set *set, void *ptr)
{
	struct ip_set_comment *comment = ptr;
	struct ip_set_comment_rcu *c;

	c = rcu_dereference_protected(comment->c, 1);
	if (unlikely(!c))
		return;
	set->ext_size -= sizeof(*c) + strlen(c->str) + 1;
	kfree_rcu(c, rcu);
	rcu_assign_pointer(comment->c, NULL);
}

typedef void (*destroyer)(struct ip_set *, void *);
/* ipset data extension types, in size order */

const struct ip_set_ext_type ip_set_extensions[] = {
	[IPSET_EXT_ID_COUNTER] = {
		.type	= IPSET_EXT_COUNTER,
		.flag	= IPSET_FLAG_WITH_COUNTERS,
		.len	= sizeof(struct ip_set_counter),
		.align	= __alignof__(struct ip_set_counter),
	},
	[IPSET_EXT_ID_TIMEOUT] = {
		.type	= IPSET_EXT_TIMEOUT,
		.len	= sizeof(unsigned long),
		.align	= __alignof__(unsigned long),
	},
	[IPSET_EXT_ID_SKBINFO] = {
		.type	= IPSET_EXT_SKBINFO,
		.flag	= IPSET_FLAG_WITH_SKBINFO,
		.len	= sizeof(struct ip_set_skbinfo),
		.align	= __alignof__(struct ip_set_skbinfo),
	},
	[IPSET_EXT_ID_COMMENT] = {
		.type	 = IPSET_EXT_COMMENT | IPSET_EXT_DESTROY,
		.flag	 = IPSET_FLAG_WITH_COMMENT,
		.len	 = sizeof(struct ip_set_comment),
		.align	 = __alignof__(struct ip_set_comment),
		.destroy = ip_set_comment_free,
	},
};
EXPORT_SYMBOL_GPL(ip_set_extensions);

static bool
add_extension(enum ip_set_ext_id id, u32 flags, struct nlattr *tb[])
{
	return ip_set_extensions[id].flag ?
		(flags & ip_set_extensions[id].flag) :
		!!tb[IPSET_ATTR_TIMEOUT];
}

size_t
ip_set_elem_len(struct ip_set *set, struct nlattr *tb[], size_t len,
		size_t align)
{
	enum ip_set_ext_id id;
	u32 cadt_flags = 0;

	if (tb[IPSET_ATTR_CADT_FLAGS])
		cadt_flags = ip_set_get_h32(tb[IPSET_ATTR_CADT_FLAGS]);
	if (cadt_flags & IPSET_FLAG_WITH_FORCEADD)
		set->flags |= IPSET_CREATE_FLAG_FORCEADD;
	if (!align)
		align = 1;
	for (id = 0; id < IPSET_EXT_ID_MAX; id++) {
		if (!add_extension(id, cadt_flags, tb))
			continue;
		if (align < ip_set_extensions[id].align)
			align = ip_set_extensions[id].align;
		len = ALIGN(len, ip_set_extensions[id].align);
		set->offset[id] = len;
		set->extensions |= ip_set_extensions[id].type;
		len += ip_set_extensions[id].len;
	}
	return ALIGN(len, align);
}
EXPORT_SYMBOL_GPL(ip_set_elem_len);

int
ip_set_get_extensions(struct ip_set *set, struct nlattr *tb[],
		      struct ip_set_ext *ext)
{
	u64 fullmark;

	if (unlikely(!ip_set_optattr_netorder(tb, IPSET_ATTR_TIMEOUT) ||
		     !ip_set_optattr_netorder(tb, IPSET_ATTR_PACKETS) ||
		     !ip_set_optattr_netorder(tb, IPSET_ATTR_BYTES) ||
		     !ip_set_optattr_netorder(tb, IPSET_ATTR_SKBMARK) ||
		     !ip_set_optattr_netorder(tb, IPSET_ATTR_SKBPRIO) ||
		     !ip_set_optattr_netorder(tb, IPSET_ATTR_SKBQUEUE)))
		return -IPSET_ERR_PROTOCOL;

	if (tb[IPSET_ATTR_TIMEOUT]) {
		if (!SET_WITH_TIMEOUT(set))
			return -IPSET_ERR_TIMEOUT;
		ext->timeout = ip_set_timeout_uget(tb[IPSET_ATTR_TIMEOUT]);
	}
	if (tb[IPSET_ATTR_BYTES] || tb[IPSET_ATTR_PACKETS]) {
		if (!SET_WITH_COUNTER(set))
			return -IPSET_ERR_COUNTER;
		if (tb[IPSET_ATTR_BYTES])
			ext->bytes = be64_to_cpu(nla_get_be64(
						 tb[IPSET_ATTR_BYTES]));
		if (tb[IPSET_ATTR_PACKETS])
			ext->packets = be64_to_cpu(nla_get_be64(
						   tb[IPSET_ATTR_PACKETS]));
	}
	if (tb[IPSET_ATTR_COMMENT]) {
		if (!SET_WITH_COMMENT(set))
			return -IPSET_ERR_COMMENT;
		ext->comment = ip_set_comment_uget(tb[IPSET_ATTR_COMMENT]);
	}
	if (tb[IPSET_ATTR_SKBMARK]) {
		if (!SET_WITH_SKBINFO(set))
			return -IPSET_ERR_SKBINFO;
		fullmark = be64_to_cpu(nla_get_be64(tb[IPSET_ATTR_SKBMARK]));
		ext->skbinfo.skbmark = fullmark >> 32;
		ext->skbinfo.skbmarkmask = fullmark & 0xffffffff;
	}
	if (tb[IPSET_ATTR_SKBPRIO]) {
		if (!SET_WITH_SKBINFO(set))
			return -IPSET_ERR_SKBINFO;
		ext->skbinfo.skbprio =
			be32_to_cpu(nla_get_be32(tb[IPSET_ATTR_SKBPRIO]));
	}
	if (tb[IPSET_ATTR_SKBQUEUE]) {
		if (!SET_WITH_SKBINFO(set))
			return -IPSET_ERR_SKBINFO;
		ext->skbinfo.skbqueue =
			be16_to_cpu(nla_get_be16(tb[IPSET_ATTR_SKBQUEUE]));
	}
	return 0;
}
EXPORT_SYMBOL_GPL(ip_set_get_extensions);

static u64
ip_set_get_bytes(const struct ip_set_counter *counter)
{
	return (u64)atomic64_read(&(counter)->bytes);
}

static u64
ip_set_get_packets(const struct ip_set_counter *counter)
{
	return (u64)atomic64_read(&(counter)->packets);
}

static bool
ip_set_put_counter(struct sk_buff *skb, const struct ip_set_counter *counter)
{
	return nla_put_net64(skb, IPSET_ATTR_BYTES,
			     cpu_to_be64(ip_set_get_bytes(counter)),
			     IPSET_ATTR_PAD) ||
	       nla_put_net64(skb, IPSET_ATTR_PACKETS,
			     cpu_to_be64(ip_set_get_packets(counter)),
			     IPSET_ATTR_PAD);
}

static bool
ip_set_put_skbinfo(struct sk_buff *skb, const struct ip_set_skbinfo *skbinfo)
{
	/* Send nonzero parameters only */
	return ((skbinfo->skbmark || skbinfo->skbmarkmask) &&
		nla_put_net64(skb, IPSET_ATTR_SKBMARK,
			      cpu_to_be64((u64)skbinfo->skbmark << 32 |
					  skbinfo->skbmarkmask),
			      IPSET_ATTR_PAD)) ||
	       (skbinfo->skbprio &&
		nla_put_net32(skb, IPSET_ATTR_SKBPRIO,
			      cpu_to_be32(skbinfo->skbprio))) ||
	       (skbinfo->skbqueue &&
		nla_put_net16(skb, IPSET_ATTR_SKBQUEUE,
			      cpu_to_be16(skbinfo->skbqueue)));
}

int
ip_set_put_extensions(struct sk_buff *skb, const struct ip_set *set,
		      const void *e, bool active)
{
	if (SET_WITH_TIMEOUT(set)) {
		unsigned long *timeout = ext_timeout(e, set);

		if (nla_put_net32(skb, IPSET_ATTR_TIMEOUT,
			htonl(active ? ip_set_timeout_get(timeout)
				: *timeout)))
			return -EMSGSIZE;
	}
	if (SET_WITH_COUNTER(set) &&
	    ip_set_put_counter(skb, ext_counter(e, set)))
		return -EMSGSIZE;
	if (SET_WITH_COMMENT(set) &&
	    ip_set_put_comment(skb, ext_comment(e, set)))
		return -EMSGSIZE;
	if (SET_WITH_SKBINFO(set) &&
	    ip_set_put_skbinfo(skb, ext_skbinfo(e, set)))
		return -EMSGSIZE;
	return 0;
}
EXPORT_SYMBOL_GPL(ip_set_put_extensions);

static bool
ip_set_match_counter(u64 counter, u64 match, u8 op)
{
	switch (op) {
	case IPSET_COUNTER_NONE:
		return true;
	case IPSET_COUNTER_EQ:
		return counter == match;
	case IPSET_COUNTER_NE:
		return counter != match;
	case IPSET_COUNTER_LT:
		return counter < match;
	case IPSET_COUNTER_GT:
		return counter > match;
	}
	return false;
}

static void
ip_set_add_bytes(u64 bytes, struct ip_set_counter *counter)
{
	atomic64_add((long long)bytes, &(counter)->bytes);
}

static void
ip_set_add_packets(u64 packets, struct ip_set_counter *counter)
{
	atomic64_add((long long)packets, &(counter)->packets);
}

static void
ip_set_update_counter(struct ip_set_counter *counter,
		      const struct ip_set_ext *ext, u32 flags)
{
	if (ext->packets != ULLONG_MAX &&
	    !(flags & IPSET_FLAG_SKIP_COUNTER_UPDATE)) {
		ip_set_add_bytes(ext->bytes, counter);
		ip_set_add_packets(ext->packets, counter);
	}
}

static void
ip_set_get_skbinfo(struct ip_set_skbinfo *skbinfo,
		   const struct ip_set_ext *ext,
		   struct ip_set_ext *mext, u32 flags)
{
	mext->skbinfo = *skbinfo;
}

bool
ip_set_match_extensions(struct ip_set *set, const struct ip_set_ext *ext,
			struct ip_set_ext *mext, u32 flags, void *data)
{
	if (SET_WITH_TIMEOUT(set) &&
	    ip_set_timeout_expired(ext_timeout(data, set)))
		return false;
	if (SET_WITH_COUNTER(set)) {
		struct ip_set_counter *counter = ext_counter(data, set);

		ip_set_update_counter(counter, ext, flags);

		if (flags & IPSET_FLAG_MATCH_COUNTERS &&
		    !(ip_set_match_counter(ip_set_get_packets(counter),
				mext->packets, mext->packets_op) &&
		      ip_set_match_counter(ip_set_get_bytes(counter),
				mext->bytes, mext->bytes_op)))
			return false;
	}
	if (SET_WITH_SKBINFO(set))
		ip_set_get_skbinfo(ext_skbinfo(data, set),
				   ext, mext, flags);
	return true;
}
EXPORT_SYMBOL_GPL(ip_set_match_extensions);

/* Creating/destroying/renaming/swapping affect the existence and
 * the properties of a set. All of these can be executed from userspace
 * only and serialized by the nfnl mutex indirectly from nfnetlink.
 *
 * Sets are identified by their index in ip_set_list and the index
 * is used by the external references (set/SET netfilter modules).
 *
 * The set behind an index may change by swapping only, from userspace.
 */

static void
__ip_set_get(struct ip_set *set)
{
	write_lock_bh(&ip_set_ref_lock);
	set->ref++;
	write_unlock_bh(&ip_set_ref_lock);
}

static void
__ip_set_put(struct ip_set *set)
{
	write_lock_bh(&ip_set_ref_lock);
	BUG_ON(set->ref == 0);
	set->ref--;
	write_unlock_bh(&ip_set_ref_lock);
}

/* set->ref can be swapped out by ip_set_swap, netlink events (like dump) need
 * a separate reference counter
 */
static void
__ip_set_get_netlink(struct ip_set *set)
{
	write_lock_bh(&ip_set_ref_lock);
	set->ref_netlink++;
	write_unlock_bh(&ip_set_ref_lock);
}

static void
__ip_set_put_netlink(struct ip_set *set)
{
	write_lock_bh(&ip_set_ref_lock);
	BUG_ON(set->ref_netlink == 0);
	set->ref_netlink--;
	write_unlock_bh(&ip_set_ref_lock);
}

/* Add, del and test set entries from kernel.
 *
 * The set behind the index must exist and must be referenced
 * so it can't be destroyed (or changed) under our foot.
 */

static struct ip_set *
ip_set_rcu_get(struct net *net, ip_set_id_t index)
{
	struct ip_set_net *inst = ip_set_pernet(net);

	/* ip_set_list and the set pointer need to be protected */
	return ip_set_dereference_nfnl(inst->ip_set_list)[index];
}

static inline void
ip_set_lock(struct ip_set *set)
{
	if (!set->variant->region_lock)
		spin_lock_bh(&set->lock);
}

static inline void
ip_set_unlock(struct ip_set *set)
{
	if (!set->variant->region_lock)
		spin_unlock_bh(&set->lock);
}

int
ip_set_test(ip_set_id_t index, const struct sk_buff *skb,
	    const struct xt_action_param *par, struct ip_set_adt_opt *opt)
{
	struct ip_set *set = ip_set_rcu_get(xt_net(par), index);
	int ret = 0;

	BUG_ON(!set);
	pr_debug("set %s, index %u\n", set->name, index);

	if (opt->dim < set->type->dimension ||
	    !(opt->family == set->family || set->family == NFPROTO_UNSPEC))
		return 0;

	ret = set->variant->kadt(set, skb, par, IPSET_TEST, opt);

	if (ret == -EAGAIN) {
		/* Type requests element to be completed */
		pr_debug("element must be completed, ADD is triggered\n");
		ip_set_lock(set);
		set->variant->kadt(set, skb, par, IPSET_ADD, opt);
		ip_set_unlock(set);
		ret = 1;
	} else {
		/* --return-nomatch: invert matched element */
		if ((opt->cmdflags & IPSET_FLAG_RETURN_NOMATCH) &&
		    (set->type->features & IPSET_TYPE_NOMATCH) &&
		    (ret > 0 || ret == -ENOTEMPTY))
			ret = -ret;
	}

	/* Convert error codes to nomatch */
	return (ret < 0 ? 0 : ret);
}
EXPORT_SYMBOL_GPL(ip_set_test);

int
ip_set_add(ip_set_id_t index, const struct sk_buff *skb,
	   const struct xt_action_param *par, struct ip_set_adt_opt *opt)
{
	struct ip_set *set = ip_set_rcu_get(xt_net(par), index);
	int ret;

	BUG_ON(!set);
	pr_debug("set %s, index %u\n", set->name, index);

	if (opt->dim < set->type->dimension ||
	    !(opt->family == set->family || set->family == NFPROTO_UNSPEC))
		return -IPSET_ERR_TYPE_MISMATCH;

	ip_set_lock(set);
	ret = set->variant->kadt(set, skb, par, IPSET_ADD, opt);
	ip_set_unlock(set);

	return ret;
}
EXPORT_SYMBOL_GPL(ip_set_add);

int
ip_set_del(ip_set_id_t index, const struct sk_buff *skb,
	   const struct xt_action_param *par, struct ip_set_adt_opt *opt)
{
	struct ip_set *set = ip_set_rcu_get(xt_net(par), index);
	int ret = 0;

	BUG_ON(!set);
	pr_debug("set %s, index %u\n", set->name, index);

	if (opt->dim < set->type->dimension ||
	    !(opt->family == set->family || set->family == NFPROTO_UNSPEC))
		return -IPSET_ERR_TYPE_MISMATCH;

	ip_set_lock(set);
	ret = set->variant->kadt(set, skb, par, IPSET_DEL, opt);
	ip_set_unlock(set);

	return ret;
}
EXPORT_SYMBOL_GPL(ip_set_del);

/* Find set by name, reference it once. The reference makes sure the
 * thing pointed to, does not go away under our feet.
 *
 */
ip_set_id_t
ip_set_get_byname(struct net *net, const char *name, struct ip_set **set)
{
	ip_set_id_t i, index = IPSET_INVALID_ID;
	struct ip_set *s;
	struct ip_set_net *inst = ip_set_pernet(net);

	rcu_read_lock();
	for (i = 0; i < inst->ip_set_max; i++) {
		s = rcu_dereference(inst->ip_set_list)[i];
		if (s && STRNCMP(s->name, name)) {
			__ip_set_get(s);
			index = i;
			*set = s;
			break;
		}
	}
	rcu_read_unlock();

	return index;
}
EXPORT_SYMBOL_GPL(ip_set_get_byname);

/* If the given set pointer points to a valid set, decrement
 * reference count by 1. The caller shall not assume the index
 * to be valid, after calling this function.
 *
 */

static void
__ip_set_put_byindex(struct ip_set_net *inst, ip_set_id_t index)
{
	struct ip_set *set;

	rcu_read_lock();
	set = rcu_dereference(inst->ip_set_list)[index];
	if (set)
		__ip_set_put(set);
	rcu_read_unlock();
}

void
ip_set_put_byindex(struct net *net, ip_set_id_t index)
{
	struct ip_set_net *inst = ip_set_pernet(net);

	__ip_set_put_byindex(inst, index);
}
EXPORT_SYMBOL_GPL(ip_set_put_byindex);

/* Get the name of a set behind a set index.
 * Set itself is protected by RCU, but its name isn't: to protect against
 * renaming, grab ip_set_ref_lock as reader (see ip_set_rename()) and copy the
 * name.
 */
void
ip_set_name_byindex(struct net *net, ip_set_id_t index, char *name)
{
	struct ip_set *set = ip_set_rcu_get(net, index);

	BUG_ON(!set);

	read_lock_bh(&ip_set_ref_lock);
	strscpy_pad(name, set->name, IPSET_MAXNAMELEN);
	read_unlock_bh(&ip_set_ref_lock);
}
EXPORT_SYMBOL_GPL(ip_set_name_byindex);

/* Routines to call by external subsystems, which do not
 * call nfnl_lock for us.
 */

/* Find set by index, reference it once. The reference makes sure the
 * thing pointed to, does not go away under our feet.
 *
 * The nfnl mutex is used in the function.
 */
ip_set_id_t
ip_set_nfnl_get_byindex(struct net *net, ip_set_id_t index)
{
	struct ip_set *set;
	struct ip_set_net *inst = ip_set_pernet(net);

	if (index >= inst->ip_set_max)
		return IPSET_INVALID_ID;

	nfnl_lock(NFNL_SUBSYS_IPSET);
	set = ip_set(inst, index);
	if (set)
		__ip_set_get(set);
	else
		index = IPSET_INVALID_ID;
	nfnl_unlock(NFNL_SUBSYS_IPSET);

	return index;
}
EXPORT_SYMBOL_GPL(ip_set_nfnl_get_byindex);

/* If the given set pointer points to a valid set, decrement
 * reference count by 1. The caller shall not assume the index
 * to be valid, after calling this function.
 *
 * The nfnl mutex is used in the function.
 */
void
ip_set_nfnl_put(struct net *net, ip_set_id_t index)
{
	struct ip_set *set;
	struct ip_set_net *inst = ip_set_pernet(net);

	nfnl_lock(NFNL_SUBSYS_IPSET);
	if (!inst->is_deleted) { /* already deleted from ip_set_net_exit() */
		set = ip_set(inst, index);
		if (set)
			__ip_set_put(set);
	}
	nfnl_unlock(NFNL_SUBSYS_IPSET);
}
EXPORT_SYMBOL_GPL(ip_set_nfnl_put);

/* Communication protocol with userspace over netlink.
 *
 * The commands are serialized by the nfnl mutex.
 */

static inline u8 protocol(const struct nlattr * const tb[])
{
	return nla_get_u8(tb[IPSET_ATTR_PROTOCOL]);
}

static inline bool
protocol_failed(const struct nlattr * const tb[])
{
	return !tb[IPSET_ATTR_PROTOCOL] || protocol(tb) != IPSET_PROTOCOL;
}

static inline bool
protocol_min_failed(const struct nlattr * const tb[])
{
	return !tb[IPSET_ATTR_PROTOCOL] || protocol(tb) < IPSET_PROTOCOL_MIN;
}

static inline u32
flag_exist(const struct nlmsghdr *nlh)
{
	return nlh->nlmsg_flags & NLM_F_EXCL ? 0 : IPSET_FLAG_EXIST;
}

static struct nlmsghdr *
start_msg(struct sk_buff *skb, u32 portid, u32 seq, unsigned int flags,
	  enum ipset_cmd cmd)
{
	return nfnl_msg_put(skb, portid, seq,
			    nfnl_msg_type(NFNL_SUBSYS_IPSET, cmd), flags,
			    NFPROTO_IPV4, NFNETLINK_V0, 0);
}

/* Create a set */

static const struct nla_policy ip_set_create_policy[IPSET_ATTR_CMD_MAX + 1] = {
	[IPSET_ATTR_PROTOCOL]	= { .type = NLA_U8 },
	[IPSET_ATTR_SETNAME]	= { .type = NLA_NUL_STRING,
				    .len = IPSET_MAXNAMELEN - 1 },
	[IPSET_ATTR_TYPENAME]	= { .type = NLA_NUL_STRING,
				    .len = IPSET_MAXNAMELEN - 1},
	[IPSET_ATTR_REVISION]	= { .type = NLA_U8 },
	[IPSET_ATTR_FAMILY]	= { .type = NLA_U8 },
	[IPSET_ATTR_DATA]	= { .type = NLA_NESTED },
};

static struct ip_set *
find_set_and_id(struct ip_set_net *inst, const char *name, ip_set_id_t *id)
{
	struct ip_set *set = NULL;
	ip_set_id_t i;

	*id = IPSET_INVALID_ID;
	for (i = 0; i < inst->ip_set_max; i++) {
		set = ip_set(inst, i);
		if (set && STRNCMP(set->name, name)) {
			*id = i;
			break;
		}
	}
	return (*id == IPSET_INVALID_ID ? NULL : set);
}

static inline struct ip_set *
find_set(struct ip_set_net *inst, const char *name)
{
	ip_set_id_t id;

	return find_set_and_id(inst, name, &id);
}

static int
find_free_id(struct ip_set_net *inst, const char *name, ip_set_id_t *index,
	     struct ip_set **set)
{
	struct ip_set *s;
	ip_set_id_t i;

	*index = IPSET_INVALID_ID;
	for (i = 0;  i < inst->ip_set_max; i++) {
		s = ip_set(inst, i);
		if (!s) {
			if (*index == IPSET_INVALID_ID)
				*index = i;
		} else if (STRNCMP(name, s->name)) {
			/* Name clash */
			*set = s;
			return -EEXIST;
		}
	}
	if (*index == IPSET_INVALID_ID)
		/* No free slot remained */
		return -IPSET_ERR_MAX_SETS;
	return 0;
}

static int ip_set_none(struct sk_buff *skb, const struct nfnl_info *info,
		       const struct nlattr * const attr[])
{
	return -EOPNOTSUPP;
}

static int ip_set_create(struct sk_buff *skb, const struct nfnl_info *info,
			 const struct nlattr * const attr[])
{
	struct ip_set_net *inst = ip_set_pernet(info->net);
	struct ip_set *set, *clash = NULL;
	ip_set_id_t index = IPSET_INVALID_ID;
	struct nlattr *tb[IPSET_ATTR_CREATE_MAX + 1] = {};
	const char *name, *typename;
	u8 family, revision;
	u32 flags = flag_exist(info->nlh);
	int ret = 0;

	if (unlikely(protocol_min_failed(attr) ||
		     !attr[IPSET_ATTR_SETNAME] ||
		     !attr[IPSET_ATTR_TYPENAME] ||
		     !attr[IPSET_ATTR_REVISION] ||
		     !attr[IPSET_ATTR_FAMILY] ||
		     (attr[IPSET_ATTR_DATA] &&
		      !flag_nested(attr[IPSET_ATTR_DATA]))))
		return -IPSET_ERR_PROTOCOL;

	name = nla_data(attr[IPSET_ATTR_SETNAME]);
	typename = nla_data(attr[IPSET_ATTR_TYPENAME]);
	family = nla_get_u8(attr[IPSET_ATTR_FAMILY]);
	revision = nla_get_u8(attr[IPSET_ATTR_REVISION]);
	pr_debug("setname: %s, typename: %s, family: %s, revision: %u\n",
		 name, typename, family_name(family), revision);

	/* First, and without any locks, allocate and initialize
	 * a normal base set structure.
	 */
	set = kzalloc(sizeof(*set), GFP_KERNEL);
	if (!set)
		return -ENOMEM;
	spin_lock_init(&set->lock);
	strscpy(set->name, name, IPSET_MAXNAMELEN);
	set->family = family;
	set->revision = revision;

	/* Next, check that we know the type, and take
	 * a reference on the type, to make sure it stays available
	 * while constructing our new set.
	 *
	 * After referencing the type, we try to create the type
	 * specific part of the set without holding any locks.
	 */
	ret = find_set_type_get(typename, family, revision, &set->type);
	if (ret)
		goto out;

	/* Without holding any locks, create private part. */
	if (attr[IPSET_ATTR_DATA] &&
	    nla_parse_nested(tb, IPSET_ATTR_CREATE_MAX, attr[IPSET_ATTR_DATA],
			     set->type->create_policy, NULL)) {
		ret = -IPSET_ERR_PROTOCOL;
		goto put_out;
	}
	/* Set create flags depending on the type revision */
	set->flags |= set->type->create_flags[revision];

	ret = set->type->create(info->net, set, tb, flags);
	if (ret != 0)
		goto put_out;

	/* BTW, ret==0 here. */

	/* Here, we have a valid, constructed set and we are protected
	 * by the nfnl mutex. Find the first free index in ip_set_list
	 * and check clashing.
	 */
	ret = find_free_id(inst, set->name, &index, &clash);
	if (ret == -EEXIST) {
		/* If this is the same set and requested, ignore error */
		if ((flags & IPSET_FLAG_EXIST) &&
		    STRNCMP(set->type->name, clash->type->name) &&
		    set->type->family == clash->type->family &&
		    set->type->revision_min == clash->type->revision_min &&
		    set->type->revision_max == clash->type->revision_max &&
		    set->variant->same_set(set, clash))
			ret = 0;
		goto cleanup;
	} else if (ret == -IPSET_ERR_MAX_SETS) {
		struct ip_set **list, **tmp;
		ip_set_id_t i = inst->ip_set_max + IP_SET_INC;

		if (i < inst->ip_set_max || i == IPSET_INVALID_ID)
			/* Wraparound */
			goto cleanup;

		list = kvcalloc(i, sizeof(struct ip_set *), GFP_KERNEL);
		if (!list)
			goto cleanup;
		/* nfnl mutex is held, both lists are valid */
		tmp = ip_set_dereference(inst);
		memcpy(list, tmp, sizeof(struct ip_set *) * inst->ip_set_max);
		rcu_assign_pointer(inst->ip_set_list, list);
		/* Make sure all current packets have passed through */
		synchronize_net();
		/* Use new list */
		index = inst->ip_set_max;
		inst->ip_set_max = i;
		kvfree(tmp);
		ret = 0;
	} else if (ret) {
		goto cleanup;
	}

	/* Finally! Add our shiny new set to the list, and be done. */
	pr_debug("create: '%s' created with index %u!\n", set->name, index);
	ip_set(inst, index) = set;

	return ret;

cleanup:
	set->variant->cancel_gc(set);
	set->variant->destroy(set);
put_out:
	module_put(set->type->me);
out:
	kfree(set);
	return ret;
}

/* Destroy sets */

static const struct nla_policy
ip_set_setname_policy[IPSET_ATTR_CMD_MAX + 1] = {
	[IPSET_ATTR_PROTOCOL]	= { .type = NLA_U8 },
	[IPSET_ATTR_SETNAME]	= { .type = NLA_NUL_STRING,
				    .len = IPSET_MAXNAMELEN - 1 },
};

/* In order to return quickly when destroying a single set, it is split
 * into two stages:
 * - Cancel garbage collector
 * - Destroy the set itself via call_rcu()
 */

static void
ip_set_destroy_set_rcu(struct rcu_head *head)
{
	struct ip_set *set = container_of(head, struct ip_set, rcu);

	set->variant->destroy(set);
	module_put(set->type->me);
	kfree(set);
}

static void
<<<<<<< HEAD
ip_set_destroy_set_rcu(struct rcu_head *head)
{
	struct ip_set *set = container_of(head, struct ip_set, rcu);

	ip_set_destroy_set(set);
=======
_destroy_all_sets(struct ip_set_net *inst)
{
	struct ip_set *set;
	ip_set_id_t i;
	bool need_wait = false;

	/* First cancel gc's: set:list sets are flushed as well */
	for (i = 0; i < inst->ip_set_max; i++) {
		set = ip_set(inst, i);
		if (set) {
			set->variant->cancel_gc(set);
			if (set->type->features & IPSET_TYPE_NAME)
				need_wait = true;
		}
	}
	/* Must wait for flush to be really finished  */
	if (need_wait)
		rcu_barrier();
	for (i = 0; i < inst->ip_set_max; i++) {
		set = ip_set(inst, i);
		if (set) {
			ip_set(inst, i) = NULL;
			set->variant->destroy(set);
			module_put(set->type->me);
			kfree(set);
		}
	}
>>>>>>> 0c383648
}

static int ip_set_destroy(struct sk_buff *skb, const struct nfnl_info *info,
			  const struct nlattr * const attr[])
{
	struct ip_set_net *inst = ip_set_pernet(info->net);
	struct ip_set *s;
	ip_set_id_t i;
	int ret = 0;

	if (unlikely(protocol_min_failed(attr)))
		return -IPSET_ERR_PROTOCOL;

<<<<<<< HEAD

=======
>>>>>>> 0c383648
	/* Commands are serialized and references are
	 * protected by the ip_set_ref_lock.
	 * External systems (i.e. xt_set) must call
	 * ip_set_nfnl_get_* functions, that way we
	 * can safely check references here.
	 *
	 * list:set timer can only decrement the reference
	 * counter, so if it's already zero, we can proceed
	 * without holding the lock.
	 */
	if (!attr[IPSET_ATTR_SETNAME]) {
<<<<<<< HEAD
		/* Must wait for flush to be really finished in list:set */
		rcu_barrier();
=======
>>>>>>> 0c383648
		read_lock_bh(&ip_set_ref_lock);
		for (i = 0; i < inst->ip_set_max; i++) {
			s = ip_set(inst, i);
			if (s && (s->ref || s->ref_netlink)) {
				ret = -IPSET_ERR_BUSY;
				goto out;
			}
		}
		inst->is_destroyed = true;
		read_unlock_bh(&ip_set_ref_lock);
<<<<<<< HEAD
		for (i = 0; i < inst->ip_set_max; i++) {
			s = ip_set(inst, i);
			if (s) {
				ip_set(inst, i) = NULL;
				/* Must cancel garbage collectors */
				s->variant->cancel_gc(s);
				ip_set_destroy_set(s);
			}
		}
=======
		_destroy_all_sets(inst);
>>>>>>> 0c383648
		/* Modified by ip_set_destroy() only, which is serialized */
		inst->is_destroyed = false;
	} else {
		u32 flags = flag_exist(info->nlh);
		u16 features = 0;

		read_lock_bh(&ip_set_ref_lock);
		s = find_set_and_id(inst, nla_data(attr[IPSET_ATTR_SETNAME]),
				    &i);
		if (!s) {
			if (!(flags & IPSET_FLAG_EXIST))
				ret = -ENOENT;
			goto out;
		} else if (s->ref || s->ref_netlink) {
			ret = -IPSET_ERR_BUSY;
			goto out;
		}
		features = s->type->features;
		ip_set(inst, i) = NULL;
		read_unlock_bh(&ip_set_ref_lock);
<<<<<<< HEAD
=======
		/* Must cancel garbage collectors */
		s->variant->cancel_gc(s);
>>>>>>> 0c383648
		if (features & IPSET_TYPE_NAME) {
			/* Must wait for flush to be really finished  */
			rcu_barrier();
		}
<<<<<<< HEAD
		/* Must cancel garbage collectors */
		s->variant->cancel_gc(s);
=======
>>>>>>> 0c383648
		call_rcu(&s->rcu, ip_set_destroy_set_rcu);
	}
	return 0;
out:
	read_unlock_bh(&ip_set_ref_lock);
	return ret;
}

/* Flush sets */

static void
ip_set_flush_set(struct ip_set *set)
{
	pr_debug("set: %s\n",  set->name);

	ip_set_lock(set);
	set->variant->flush(set);
	ip_set_unlock(set);
}

static int ip_set_flush(struct sk_buff *skb, const struct nfnl_info *info,
			const struct nlattr * const attr[])
{
	struct ip_set_net *inst = ip_set_pernet(info->net);
	struct ip_set *s;
	ip_set_id_t i;

	if (unlikely(protocol_min_failed(attr)))
		return -IPSET_ERR_PROTOCOL;

	if (!attr[IPSET_ATTR_SETNAME]) {
		for (i = 0; i < inst->ip_set_max; i++) {
			s = ip_set(inst, i);
			if (s)
				ip_set_flush_set(s);
		}
	} else {
		s = find_set(inst, nla_data(attr[IPSET_ATTR_SETNAME]));
		if (!s)
			return -ENOENT;

		ip_set_flush_set(s);
	}

	return 0;
}

/* Rename a set */

static const struct nla_policy
ip_set_setname2_policy[IPSET_ATTR_CMD_MAX + 1] = {
	[IPSET_ATTR_PROTOCOL]	= { .type = NLA_U8 },
	[IPSET_ATTR_SETNAME]	= { .type = NLA_NUL_STRING,
				    .len = IPSET_MAXNAMELEN - 1 },
	[IPSET_ATTR_SETNAME2]	= { .type = NLA_NUL_STRING,
				    .len = IPSET_MAXNAMELEN - 1 },
};

static int ip_set_rename(struct sk_buff *skb, const struct nfnl_info *info,
			 const struct nlattr * const attr[])
{
	struct ip_set_net *inst = ip_set_pernet(info->net);
	struct ip_set *set, *s;
	const char *name2;
	ip_set_id_t i;
	int ret = 0;

	if (unlikely(protocol_min_failed(attr) ||
		     !attr[IPSET_ATTR_SETNAME] ||
		     !attr[IPSET_ATTR_SETNAME2]))
		return -IPSET_ERR_PROTOCOL;

	set = find_set(inst, nla_data(attr[IPSET_ATTR_SETNAME]));
	if (!set)
		return -ENOENT;

	write_lock_bh(&ip_set_ref_lock);
	if (set->ref != 0 || set->ref_netlink != 0) {
		ret = -IPSET_ERR_REFERENCED;
		goto out;
	}

	name2 = nla_data(attr[IPSET_ATTR_SETNAME2]);
	for (i = 0; i < inst->ip_set_max; i++) {
		s = ip_set(inst, i);
		if (s && STRNCMP(s->name, name2)) {
			ret = -IPSET_ERR_EXIST_SETNAME2;
			goto out;
		}
	}
	strscpy_pad(set->name, name2, IPSET_MAXNAMELEN);

out:
	write_unlock_bh(&ip_set_ref_lock);
	return ret;
}

/* Swap two sets so that name/index points to the other.
 * References and set names are also swapped.
 *
 * The commands are serialized by the nfnl mutex and references are
 * protected by the ip_set_ref_lock. The kernel interfaces
 * do not hold the mutex but the pointer settings are atomic
 * so the ip_set_list always contains valid pointers to the sets.
 */

static int ip_set_swap(struct sk_buff *skb, const struct nfnl_info *info,
		       const struct nlattr * const attr[])
{
	struct ip_set_net *inst = ip_set_pernet(info->net);
	struct ip_set *from, *to;
	ip_set_id_t from_id, to_id;
	char from_name[IPSET_MAXNAMELEN];

	if (unlikely(protocol_min_failed(attr) ||
		     !attr[IPSET_ATTR_SETNAME] ||
		     !attr[IPSET_ATTR_SETNAME2]))
		return -IPSET_ERR_PROTOCOL;

	from = find_set_and_id(inst, nla_data(attr[IPSET_ATTR_SETNAME]),
			       &from_id);
	if (!from)
		return -ENOENT;

	to = find_set_and_id(inst, nla_data(attr[IPSET_ATTR_SETNAME2]),
			     &to_id);
	if (!to)
		return -IPSET_ERR_EXIST_SETNAME2;

	/* Features must not change.
	 * Not an artifical restriction anymore, as we must prevent
	 * possible loops created by swapping in setlist type of sets.
	 */
	if (!(from->type->features == to->type->features &&
	      from->family == to->family))
		return -IPSET_ERR_TYPE_MISMATCH;

	write_lock_bh(&ip_set_ref_lock);

	if (from->ref_netlink || to->ref_netlink) {
		write_unlock_bh(&ip_set_ref_lock);
		return -EBUSY;
	}

	strscpy_pad(from_name, from->name, IPSET_MAXNAMELEN);
	strscpy_pad(from->name, to->name, IPSET_MAXNAMELEN);
	strscpy_pad(to->name, from_name, IPSET_MAXNAMELEN);

	swap(from->ref, to->ref);
	ip_set(inst, from_id) = to;
	ip_set(inst, to_id) = from;
	write_unlock_bh(&ip_set_ref_lock);

	return 0;
}

/* List/save set data */

#define DUMP_INIT	0
#define DUMP_ALL	1
#define DUMP_ONE	2
#define DUMP_LAST	3

#define DUMP_TYPE(arg)		(((u32)(arg)) & 0x0000FFFF)
#define DUMP_FLAGS(arg)		(((u32)(arg)) >> 16)

int
ip_set_put_flags(struct sk_buff *skb, struct ip_set *set)
{
	u32 cadt_flags = 0;

	if (SET_WITH_TIMEOUT(set))
		if (unlikely(nla_put_net32(skb, IPSET_ATTR_TIMEOUT,
					   htonl(set->timeout))))
			return -EMSGSIZE;
	if (SET_WITH_COUNTER(set))
		cadt_flags |= IPSET_FLAG_WITH_COUNTERS;
	if (SET_WITH_COMMENT(set))
		cadt_flags |= IPSET_FLAG_WITH_COMMENT;
	if (SET_WITH_SKBINFO(set))
		cadt_flags |= IPSET_FLAG_WITH_SKBINFO;
	if (SET_WITH_FORCEADD(set))
		cadt_flags |= IPSET_FLAG_WITH_FORCEADD;

	if (!cadt_flags)
		return 0;
	return nla_put_net32(skb, IPSET_ATTR_CADT_FLAGS, htonl(cadt_flags));
}
EXPORT_SYMBOL_GPL(ip_set_put_flags);

static int
ip_set_dump_done(struct netlink_callback *cb)
{
	if (cb->args[IPSET_CB_ARG0]) {
		struct ip_set_net *inst =
			(struct ip_set_net *)cb->args[IPSET_CB_NET];
		ip_set_id_t index = (ip_set_id_t)cb->args[IPSET_CB_INDEX];
		struct ip_set *set = ip_set_ref_netlink(inst, index);

		if (set->variant->uref)
			set->variant->uref(set, cb, false);
		pr_debug("release set %s\n", set->name);
		__ip_set_put_netlink(set);
	}
	return 0;
}

static inline void
dump_attrs(struct nlmsghdr *nlh)
{
	const struct nlattr *attr;
	int rem;

	pr_debug("dump nlmsg\n");
	nlmsg_for_each_attr(attr, nlh, sizeof(struct nfgenmsg), rem) {
		pr_debug("type: %u, len %u\n", nla_type(attr), attr->nla_len);
	}
}

static const struct nla_policy
ip_set_dump_policy[IPSET_ATTR_CMD_MAX + 1] = {
	[IPSET_ATTR_PROTOCOL]	= { .type = NLA_U8 },
	[IPSET_ATTR_SETNAME]	= { .type = NLA_NUL_STRING,
				    .len = IPSET_MAXNAMELEN - 1 },
	[IPSET_ATTR_FLAGS]	= { .type = NLA_U32 },
};

static int
ip_set_dump_start(struct netlink_callback *cb)
{
	struct nlmsghdr *nlh = nlmsg_hdr(cb->skb);
	int min_len = nlmsg_total_size(sizeof(struct nfgenmsg));
	struct nlattr *cda[IPSET_ATTR_CMD_MAX + 1];
	struct nlattr *attr = (void *)nlh + min_len;
	struct sk_buff *skb = cb->skb;
	struct ip_set_net *inst = ip_set_pernet(sock_net(skb->sk));
	u32 dump_type;
	int ret;

	ret = nla_parse(cda, IPSET_ATTR_CMD_MAX, attr,
			nlh->nlmsg_len - min_len,
			ip_set_dump_policy, NULL);
	if (ret)
		goto error;

	cb->args[IPSET_CB_PROTO] = nla_get_u8(cda[IPSET_ATTR_PROTOCOL]);
	if (cda[IPSET_ATTR_SETNAME]) {
		ip_set_id_t index;
		struct ip_set *set;

		set = find_set_and_id(inst, nla_data(cda[IPSET_ATTR_SETNAME]),
				      &index);
		if (!set) {
			ret = -ENOENT;
			goto error;
		}
		dump_type = DUMP_ONE;
		cb->args[IPSET_CB_INDEX] = index;
	} else {
		dump_type = DUMP_ALL;
	}

	if (cda[IPSET_ATTR_FLAGS]) {
		u32 f = ip_set_get_h32(cda[IPSET_ATTR_FLAGS]);

		dump_type |= (f << 16);
	}
	cb->args[IPSET_CB_NET] = (unsigned long)inst;
	cb->args[IPSET_CB_DUMP] = dump_type;

	return 0;

error:
	/* We have to create and send the error message manually :-( */
	if (nlh->nlmsg_flags & NLM_F_ACK) {
		netlink_ack(cb->skb, nlh, ret, NULL);
	}
	return ret;
}

static int
ip_set_dump_do(struct sk_buff *skb, struct netlink_callback *cb)
{
	ip_set_id_t index = IPSET_INVALID_ID, max;
	struct ip_set *set = NULL;
	struct nlmsghdr *nlh = NULL;
	unsigned int flags = NETLINK_CB(cb->skb).portid ? NLM_F_MULTI : 0;
	struct ip_set_net *inst = ip_set_pernet(sock_net(skb->sk));
	u32 dump_type, dump_flags;
	bool is_destroyed;
	int ret = 0;

	if (!cb->args[IPSET_CB_DUMP])
		return -EINVAL;

	if (cb->args[IPSET_CB_INDEX] >= inst->ip_set_max)
		goto out;

	dump_type = DUMP_TYPE(cb->args[IPSET_CB_DUMP]);
	dump_flags = DUMP_FLAGS(cb->args[IPSET_CB_DUMP]);
	max = dump_type == DUMP_ONE ? cb->args[IPSET_CB_INDEX] + 1
				    : inst->ip_set_max;
dump_last:
	pr_debug("dump type, flag: %u %u index: %ld\n",
		 dump_type, dump_flags, cb->args[IPSET_CB_INDEX]);
	for (; cb->args[IPSET_CB_INDEX] < max; cb->args[IPSET_CB_INDEX]++) {
		index = (ip_set_id_t)cb->args[IPSET_CB_INDEX];
		write_lock_bh(&ip_set_ref_lock);
		set = ip_set(inst, index);
		is_destroyed = inst->is_destroyed;
		if (!set || is_destroyed) {
			write_unlock_bh(&ip_set_ref_lock);
			if (dump_type == DUMP_ONE) {
				ret = -ENOENT;
				goto out;
			}
			if (is_destroyed) {
				/* All sets are just being destroyed */
				ret = 0;
				goto out;
			}
			continue;
		}
		/* When dumping all sets, we must dump "sorted"
		 * so that lists (unions of sets) are dumped last.
		 */
		if (dump_type != DUMP_ONE &&
		    ((dump_type == DUMP_ALL) ==
		     !!(set->type->features & IPSET_DUMP_LAST))) {
			write_unlock_bh(&ip_set_ref_lock);
			continue;
		}
		pr_debug("List set: %s\n", set->name);
		if (!cb->args[IPSET_CB_ARG0]) {
			/* Start listing: make sure set won't be destroyed */
			pr_debug("reference set\n");
			set->ref_netlink++;
		}
		write_unlock_bh(&ip_set_ref_lock);
		nlh = start_msg(skb, NETLINK_CB(cb->skb).portid,
				cb->nlh->nlmsg_seq, flags,
				IPSET_CMD_LIST);
		if (!nlh) {
			ret = -EMSGSIZE;
			goto release_refcount;
		}
		if (nla_put_u8(skb, IPSET_ATTR_PROTOCOL,
			       cb->args[IPSET_CB_PROTO]) ||
		    nla_put_string(skb, IPSET_ATTR_SETNAME, set->name))
			goto nla_put_failure;
		if (dump_flags & IPSET_FLAG_LIST_SETNAME)
			goto next_set;
		switch (cb->args[IPSET_CB_ARG0]) {
		case 0:
			/* Core header data */
			if (nla_put_string(skb, IPSET_ATTR_TYPENAME,
					   set->type->name) ||
			    nla_put_u8(skb, IPSET_ATTR_FAMILY,
				       set->family) ||
			    nla_put_u8(skb, IPSET_ATTR_REVISION,
				       set->revision))
				goto nla_put_failure;
			if (cb->args[IPSET_CB_PROTO] > IPSET_PROTOCOL_MIN &&
			    nla_put_net16(skb, IPSET_ATTR_INDEX, htons(index)))
				goto nla_put_failure;
			ret = set->variant->head(set, skb);
			if (ret < 0)
				goto release_refcount;
			if (dump_flags & IPSET_FLAG_LIST_HEADER)
				goto next_set;
			if (set->variant->uref)
				set->variant->uref(set, cb, true);
			fallthrough;
		default:
			ret = set->variant->list(set, skb, cb);
			if (!cb->args[IPSET_CB_ARG0])
				/* Set is done, proceed with next one */
				goto next_set;
			goto release_refcount;
		}
	}
	/* If we dump all sets, continue with dumping last ones */
	if (dump_type == DUMP_ALL) {
		dump_type = DUMP_LAST;
		cb->args[IPSET_CB_DUMP] = dump_type | (dump_flags << 16);
		cb->args[IPSET_CB_INDEX] = 0;
		if (set && set->variant->uref)
			set->variant->uref(set, cb, false);
		goto dump_last;
	}
	goto out;

nla_put_failure:
	ret = -EFAULT;
next_set:
	if (dump_type == DUMP_ONE)
		cb->args[IPSET_CB_INDEX] = IPSET_INVALID_ID;
	else
		cb->args[IPSET_CB_INDEX]++;
release_refcount:
	/* If there was an error or set is done, release set */
	if (ret || !cb->args[IPSET_CB_ARG0]) {
		set = ip_set_ref_netlink(inst, index);
		if (set->variant->uref)
			set->variant->uref(set, cb, false);
		pr_debug("release set %s\n", set->name);
		__ip_set_put_netlink(set);
		cb->args[IPSET_CB_ARG0] = 0;
	}
out:
	if (nlh) {
		nlmsg_end(skb, nlh);
		pr_debug("nlmsg_len: %u\n", nlh->nlmsg_len);
		dump_attrs(nlh);
	}

	return ret < 0 ? ret : skb->len;
}

static int ip_set_dump(struct sk_buff *skb, const struct nfnl_info *info,
		       const struct nlattr * const attr[])
{
	if (unlikely(protocol_min_failed(attr)))
		return -IPSET_ERR_PROTOCOL;

	{
		struct netlink_dump_control c = {
			.start = ip_set_dump_start,
			.dump = ip_set_dump_do,
			.done = ip_set_dump_done,
		};
		return netlink_dump_start(info->sk, skb, info->nlh, &c);
	}
}

/* Add, del and test */

static const struct nla_policy ip_set_adt_policy[IPSET_ATTR_CMD_MAX + 1] = {
	[IPSET_ATTR_PROTOCOL]	= { .type = NLA_U8 },
	[IPSET_ATTR_SETNAME]	= { .type = NLA_NUL_STRING,
				    .len = IPSET_MAXNAMELEN - 1 },
	[IPSET_ATTR_LINENO]	= { .type = NLA_U32 },
	[IPSET_ATTR_DATA]	= { .type = NLA_NESTED },
	[IPSET_ATTR_ADT]	= { .type = NLA_NESTED },
};

static int
call_ad(struct net *net, struct sock *ctnl, struct sk_buff *skb,
	struct ip_set *set, struct nlattr *tb[], enum ipset_adt adt,
	u32 flags, bool use_lineno)
{
	int ret;
	u32 lineno = 0;
	bool eexist = flags & IPSET_FLAG_EXIST, retried = false;

	do {
		if (retried) {
			__ip_set_get_netlink(set);
			nfnl_unlock(NFNL_SUBSYS_IPSET);
			cond_resched();
			nfnl_lock(NFNL_SUBSYS_IPSET);
			__ip_set_put_netlink(set);
		}

		ip_set_lock(set);
		ret = set->variant->uadt(set, tb, adt, &lineno, flags, retried);
		ip_set_unlock(set);
		retried = true;
	} while (ret == -ERANGE ||
		 (ret == -EAGAIN &&
		  set->variant->resize &&
		  (ret = set->variant->resize(set, retried)) == 0));

	if (!ret || (ret == -IPSET_ERR_EXIST && eexist))
		return 0;
	if (lineno && use_lineno) {
		/* Error in restore/batch mode: send back lineno */
		struct nlmsghdr *rep, *nlh = nlmsg_hdr(skb);
		struct sk_buff *skb2;
		struct nlmsgerr *errmsg;
		size_t payload = min(SIZE_MAX,
				     sizeof(*errmsg) + nlmsg_len(nlh));
		int min_len = nlmsg_total_size(sizeof(struct nfgenmsg));
		struct nlattr *cda[IPSET_ATTR_CMD_MAX + 1];
		struct nlattr *cmdattr;
		u32 *errline;

		skb2 = nlmsg_new(payload, GFP_KERNEL);
		if (!skb2)
			return -ENOMEM;
		rep = nlmsg_put(skb2, NETLINK_CB(skb).portid,
				nlh->nlmsg_seq, NLMSG_ERROR, payload, 0);
		errmsg = nlmsg_data(rep);
		errmsg->error = ret;
		unsafe_memcpy(&errmsg->msg, nlh, nlh->nlmsg_len,
			      /* Bounds checked by the skb layer. */);

		cmdattr = (void *)&errmsg->msg + min_len;

		ret = nla_parse(cda, IPSET_ATTR_CMD_MAX, cmdattr,
				nlh->nlmsg_len - min_len, ip_set_adt_policy,
				NULL);

		if (ret) {
			nlmsg_free(skb2);
			return ret;
		}
		errline = nla_data(cda[IPSET_ATTR_LINENO]);

		*errline = lineno;

		nfnetlink_unicast(skb2, net, NETLINK_CB(skb).portid);
		/* Signal netlink not to send its ACK/errmsg.  */
		return -EINTR;
	}

	return ret;
}

static int ip_set_ad(struct net *net, struct sock *ctnl,
		     struct sk_buff *skb,
		     enum ipset_adt adt,
		     const struct nlmsghdr *nlh,
		     const struct nlattr * const attr[],
		     struct netlink_ext_ack *extack)
{
	struct ip_set_net *inst = ip_set_pernet(net);
	struct ip_set *set;
	struct nlattr *tb[IPSET_ATTR_ADT_MAX + 1] = {};
	const struct nlattr *nla;
	u32 flags = flag_exist(nlh);
	bool use_lineno;
	int ret = 0;

	if (unlikely(protocol_min_failed(attr) ||
		     !attr[IPSET_ATTR_SETNAME] ||
		     !((attr[IPSET_ATTR_DATA] != NULL) ^
		       (attr[IPSET_ATTR_ADT] != NULL)) ||
		     (attr[IPSET_ATTR_DATA] &&
		      !flag_nested(attr[IPSET_ATTR_DATA])) ||
		     (attr[IPSET_ATTR_ADT] &&
		      (!flag_nested(attr[IPSET_ATTR_ADT]) ||
		       !attr[IPSET_ATTR_LINENO]))))
		return -IPSET_ERR_PROTOCOL;

	set = find_set(inst, nla_data(attr[IPSET_ATTR_SETNAME]));
	if (!set)
		return -ENOENT;

	use_lineno = !!attr[IPSET_ATTR_LINENO];
	if (attr[IPSET_ATTR_DATA]) {
		if (nla_parse_nested(tb, IPSET_ATTR_ADT_MAX,
				     attr[IPSET_ATTR_DATA],
				     set->type->adt_policy, NULL))
			return -IPSET_ERR_PROTOCOL;
		ret = call_ad(net, ctnl, skb, set, tb, adt, flags,
			      use_lineno);
	} else {
		int nla_rem;

		nla_for_each_nested(nla, attr[IPSET_ATTR_ADT], nla_rem) {
			if (nla_type(nla) != IPSET_ATTR_DATA ||
			    !flag_nested(nla) ||
			    nla_parse_nested(tb, IPSET_ATTR_ADT_MAX, nla,
					     set->type->adt_policy, NULL))
				return -IPSET_ERR_PROTOCOL;
			ret = call_ad(net, ctnl, skb, set, tb, adt,
				      flags, use_lineno);
			if (ret < 0)
				return ret;
		}
	}
	return ret;
}

static int ip_set_uadd(struct sk_buff *skb, const struct nfnl_info *info,
		       const struct nlattr * const attr[])
{
	return ip_set_ad(info->net, info->sk, skb,
			 IPSET_ADD, info->nlh, attr, info->extack);
}

static int ip_set_udel(struct sk_buff *skb, const struct nfnl_info *info,
		       const struct nlattr * const attr[])
{
	return ip_set_ad(info->net, info->sk, skb,
			 IPSET_DEL, info->nlh, attr, info->extack);
}

static int ip_set_utest(struct sk_buff *skb, const struct nfnl_info *info,
			const struct nlattr * const attr[])
{
	struct ip_set_net *inst = ip_set_pernet(info->net);
	struct ip_set *set;
	struct nlattr *tb[IPSET_ATTR_ADT_MAX + 1] = {};
	int ret = 0;
	u32 lineno;

	if (unlikely(protocol_min_failed(attr) ||
		     !attr[IPSET_ATTR_SETNAME] ||
		     !attr[IPSET_ATTR_DATA] ||
		     !flag_nested(attr[IPSET_ATTR_DATA])))
		return -IPSET_ERR_PROTOCOL;

	set = find_set(inst, nla_data(attr[IPSET_ATTR_SETNAME]));
	if (!set)
		return -ENOENT;

	if (nla_parse_nested(tb, IPSET_ATTR_ADT_MAX, attr[IPSET_ATTR_DATA],
			     set->type->adt_policy, NULL))
		return -IPSET_ERR_PROTOCOL;

	rcu_read_lock_bh();
	ret = set->variant->uadt(set, tb, IPSET_TEST, &lineno, 0, 0);
	rcu_read_unlock_bh();
	/* Userspace can't trigger element to be re-added */
	if (ret == -EAGAIN)
		ret = 1;

	return ret > 0 ? 0 : -IPSET_ERR_EXIST;
}

/* Get headed data of a set */

static int ip_set_header(struct sk_buff *skb, const struct nfnl_info *info,
			 const struct nlattr * const attr[])
{
	struct ip_set_net *inst = ip_set_pernet(info->net);
	const struct ip_set *set;
	struct sk_buff *skb2;
	struct nlmsghdr *nlh2;

	if (unlikely(protocol_min_failed(attr) ||
		     !attr[IPSET_ATTR_SETNAME]))
		return -IPSET_ERR_PROTOCOL;

	set = find_set(inst, nla_data(attr[IPSET_ATTR_SETNAME]));
	if (!set)
		return -ENOENT;

	skb2 = nlmsg_new(NLMSG_DEFAULT_SIZE, GFP_KERNEL);
	if (!skb2)
		return -ENOMEM;

	nlh2 = start_msg(skb2, NETLINK_CB(skb).portid, info->nlh->nlmsg_seq, 0,
			 IPSET_CMD_HEADER);
	if (!nlh2)
		goto nlmsg_failure;
	if (nla_put_u8(skb2, IPSET_ATTR_PROTOCOL, protocol(attr)) ||
	    nla_put_string(skb2, IPSET_ATTR_SETNAME, set->name) ||
	    nla_put_string(skb2, IPSET_ATTR_TYPENAME, set->type->name) ||
	    nla_put_u8(skb2, IPSET_ATTR_FAMILY, set->family) ||
	    nla_put_u8(skb2, IPSET_ATTR_REVISION, set->revision))
		goto nla_put_failure;
	nlmsg_end(skb2, nlh2);

	return nfnetlink_unicast(skb2, info->net, NETLINK_CB(skb).portid);

nla_put_failure:
	nlmsg_cancel(skb2, nlh2);
nlmsg_failure:
	kfree_skb(skb2);
	return -EMSGSIZE;
}

/* Get type data */

static const struct nla_policy ip_set_type_policy[IPSET_ATTR_CMD_MAX + 1] = {
	[IPSET_ATTR_PROTOCOL]	= { .type = NLA_U8 },
	[IPSET_ATTR_TYPENAME]	= { .type = NLA_NUL_STRING,
				    .len = IPSET_MAXNAMELEN - 1 },
	[IPSET_ATTR_FAMILY]	= { .type = NLA_U8 },
};

static int ip_set_type(struct sk_buff *skb, const struct nfnl_info *info,
		       const struct nlattr * const attr[])
{
	struct sk_buff *skb2;
	struct nlmsghdr *nlh2;
	u8 family, min, max;
	const char *typename;
	int ret = 0;

	if (unlikely(protocol_min_failed(attr) ||
		     !attr[IPSET_ATTR_TYPENAME] ||
		     !attr[IPSET_ATTR_FAMILY]))
		return -IPSET_ERR_PROTOCOL;

	family = nla_get_u8(attr[IPSET_ATTR_FAMILY]);
	typename = nla_data(attr[IPSET_ATTR_TYPENAME]);
	ret = find_set_type_minmax(typename, family, &min, &max);
	if (ret)
		return ret;

	skb2 = nlmsg_new(NLMSG_DEFAULT_SIZE, GFP_KERNEL);
	if (!skb2)
		return -ENOMEM;

	nlh2 = start_msg(skb2, NETLINK_CB(skb).portid, info->nlh->nlmsg_seq, 0,
			 IPSET_CMD_TYPE);
	if (!nlh2)
		goto nlmsg_failure;
	if (nla_put_u8(skb2, IPSET_ATTR_PROTOCOL, protocol(attr)) ||
	    nla_put_string(skb2, IPSET_ATTR_TYPENAME, typename) ||
	    nla_put_u8(skb2, IPSET_ATTR_FAMILY, family) ||
	    nla_put_u8(skb2, IPSET_ATTR_REVISION, max) ||
	    nla_put_u8(skb2, IPSET_ATTR_REVISION_MIN, min))
		goto nla_put_failure;
	nlmsg_end(skb2, nlh2);

	pr_debug("Send TYPE, nlmsg_len: %u\n", nlh2->nlmsg_len);
	return nfnetlink_unicast(skb2, info->net, NETLINK_CB(skb).portid);

nla_put_failure:
	nlmsg_cancel(skb2, nlh2);
nlmsg_failure:
	kfree_skb(skb2);
	return -EMSGSIZE;
}

/* Get protocol version */

static const struct nla_policy
ip_set_protocol_policy[IPSET_ATTR_CMD_MAX + 1] = {
	[IPSET_ATTR_PROTOCOL]	= { .type = NLA_U8 },
};

static int ip_set_protocol(struct sk_buff *skb, const struct nfnl_info *info,
			   const struct nlattr * const attr[])
{
	struct sk_buff *skb2;
	struct nlmsghdr *nlh2;

	if (unlikely(!attr[IPSET_ATTR_PROTOCOL]))
		return -IPSET_ERR_PROTOCOL;

	skb2 = nlmsg_new(NLMSG_DEFAULT_SIZE, GFP_KERNEL);
	if (!skb2)
		return -ENOMEM;

	nlh2 = start_msg(skb2, NETLINK_CB(skb).portid, info->nlh->nlmsg_seq, 0,
			 IPSET_CMD_PROTOCOL);
	if (!nlh2)
		goto nlmsg_failure;
	if (nla_put_u8(skb2, IPSET_ATTR_PROTOCOL, IPSET_PROTOCOL))
		goto nla_put_failure;
	if (nla_put_u8(skb2, IPSET_ATTR_PROTOCOL_MIN, IPSET_PROTOCOL_MIN))
		goto nla_put_failure;
	nlmsg_end(skb2, nlh2);

	return nfnetlink_unicast(skb2, info->net, NETLINK_CB(skb).portid);

nla_put_failure:
	nlmsg_cancel(skb2, nlh2);
nlmsg_failure:
	kfree_skb(skb2);
	return -EMSGSIZE;
}

/* Get set by name or index, from userspace */

static int ip_set_byname(struct sk_buff *skb, const struct nfnl_info *info,
			 const struct nlattr * const attr[])
{
	struct ip_set_net *inst = ip_set_pernet(info->net);
	struct sk_buff *skb2;
	struct nlmsghdr *nlh2;
	ip_set_id_t id = IPSET_INVALID_ID;
	const struct ip_set *set;

	if (unlikely(protocol_failed(attr) ||
		     !attr[IPSET_ATTR_SETNAME]))
		return -IPSET_ERR_PROTOCOL;

	set = find_set_and_id(inst, nla_data(attr[IPSET_ATTR_SETNAME]), &id);
	if (id == IPSET_INVALID_ID)
		return -ENOENT;

	skb2 = nlmsg_new(NLMSG_DEFAULT_SIZE, GFP_KERNEL);
	if (!skb2)
		return -ENOMEM;

	nlh2 = start_msg(skb2, NETLINK_CB(skb).portid, info->nlh->nlmsg_seq, 0,
			 IPSET_CMD_GET_BYNAME);
	if (!nlh2)
		goto nlmsg_failure;
	if (nla_put_u8(skb2, IPSET_ATTR_PROTOCOL, protocol(attr)) ||
	    nla_put_u8(skb2, IPSET_ATTR_FAMILY, set->family) ||
	    nla_put_net16(skb2, IPSET_ATTR_INDEX, htons(id)))
		goto nla_put_failure;
	nlmsg_end(skb2, nlh2);

	return nfnetlink_unicast(skb2, info->net, NETLINK_CB(skb).portid);

nla_put_failure:
	nlmsg_cancel(skb2, nlh2);
nlmsg_failure:
	kfree_skb(skb2);
	return -EMSGSIZE;
}

static const struct nla_policy ip_set_index_policy[IPSET_ATTR_CMD_MAX + 1] = {
	[IPSET_ATTR_PROTOCOL]	= { .type = NLA_U8 },
	[IPSET_ATTR_INDEX]	= { .type = NLA_U16 },
};

static int ip_set_byindex(struct sk_buff *skb, const struct nfnl_info *info,
			  const struct nlattr * const attr[])
{
	struct ip_set_net *inst = ip_set_pernet(info->net);
	struct sk_buff *skb2;
	struct nlmsghdr *nlh2;
	ip_set_id_t id = IPSET_INVALID_ID;
	const struct ip_set *set;

	if (unlikely(protocol_failed(attr) ||
		     !attr[IPSET_ATTR_INDEX]))
		return -IPSET_ERR_PROTOCOL;

	id = ip_set_get_h16(attr[IPSET_ATTR_INDEX]);
	if (id >= inst->ip_set_max)
		return -ENOENT;
	set = ip_set(inst, id);
	if (set == NULL)
		return -ENOENT;

	skb2 = nlmsg_new(NLMSG_DEFAULT_SIZE, GFP_KERNEL);
	if (!skb2)
		return -ENOMEM;

	nlh2 = start_msg(skb2, NETLINK_CB(skb).portid, info->nlh->nlmsg_seq, 0,
			 IPSET_CMD_GET_BYINDEX);
	if (!nlh2)
		goto nlmsg_failure;
	if (nla_put_u8(skb2, IPSET_ATTR_PROTOCOL, protocol(attr)) ||
	    nla_put_string(skb2, IPSET_ATTR_SETNAME, set->name))
		goto nla_put_failure;
	nlmsg_end(skb2, nlh2);

	return nfnetlink_unicast(skb2, info->net, NETLINK_CB(skb).portid);

nla_put_failure:
	nlmsg_cancel(skb2, nlh2);
nlmsg_failure:
	kfree_skb(skb2);
	return -EMSGSIZE;
}

static const struct nfnl_callback ip_set_netlink_subsys_cb[IPSET_MSG_MAX] = {
	[IPSET_CMD_NONE]	= {
		.call		= ip_set_none,
		.type		= NFNL_CB_MUTEX,
		.attr_count	= IPSET_ATTR_CMD_MAX,
	},
	[IPSET_CMD_CREATE]	= {
		.call		= ip_set_create,
		.type		= NFNL_CB_MUTEX,
		.attr_count	= IPSET_ATTR_CMD_MAX,
		.policy		= ip_set_create_policy,
	},
	[IPSET_CMD_DESTROY]	= {
		.call		= ip_set_destroy,
		.type		= NFNL_CB_MUTEX,
		.attr_count	= IPSET_ATTR_CMD_MAX,
		.policy		= ip_set_setname_policy,
	},
	[IPSET_CMD_FLUSH]	= {
		.call		= ip_set_flush,
		.type		= NFNL_CB_MUTEX,
		.attr_count	= IPSET_ATTR_CMD_MAX,
		.policy		= ip_set_setname_policy,
	},
	[IPSET_CMD_RENAME]	= {
		.call		= ip_set_rename,
		.type		= NFNL_CB_MUTEX,
		.attr_count	= IPSET_ATTR_CMD_MAX,
		.policy		= ip_set_setname2_policy,
	},
	[IPSET_CMD_SWAP]	= {
		.call		= ip_set_swap,
		.type		= NFNL_CB_MUTEX,
		.attr_count	= IPSET_ATTR_CMD_MAX,
		.policy		= ip_set_setname2_policy,
	},
	[IPSET_CMD_LIST]	= {
		.call		= ip_set_dump,
		.type		= NFNL_CB_MUTEX,
		.attr_count	= IPSET_ATTR_CMD_MAX,
		.policy		= ip_set_dump_policy,
	},
	[IPSET_CMD_SAVE]	= {
		.call		= ip_set_dump,
		.type		= NFNL_CB_MUTEX,
		.attr_count	= IPSET_ATTR_CMD_MAX,
		.policy		= ip_set_setname_policy,
	},
	[IPSET_CMD_ADD]	= {
		.call		= ip_set_uadd,
		.type		= NFNL_CB_MUTEX,
		.attr_count	= IPSET_ATTR_CMD_MAX,
		.policy		= ip_set_adt_policy,
	},
	[IPSET_CMD_DEL]	= {
		.call		= ip_set_udel,
		.type		= NFNL_CB_MUTEX,
		.attr_count	= IPSET_ATTR_CMD_MAX,
		.policy		= ip_set_adt_policy,
	},
	[IPSET_CMD_TEST]	= {
		.call		= ip_set_utest,
		.type		= NFNL_CB_MUTEX,
		.attr_count	= IPSET_ATTR_CMD_MAX,
		.policy		= ip_set_adt_policy,
	},
	[IPSET_CMD_HEADER]	= {
		.call		= ip_set_header,
		.type		= NFNL_CB_MUTEX,
		.attr_count	= IPSET_ATTR_CMD_MAX,
		.policy		= ip_set_setname_policy,
	},
	[IPSET_CMD_TYPE]	= {
		.call		= ip_set_type,
		.type		= NFNL_CB_MUTEX,
		.attr_count	= IPSET_ATTR_CMD_MAX,
		.policy		= ip_set_type_policy,
	},
	[IPSET_CMD_PROTOCOL]	= {
		.call		= ip_set_protocol,
		.type		= NFNL_CB_MUTEX,
		.attr_count	= IPSET_ATTR_CMD_MAX,
		.policy		= ip_set_protocol_policy,
	},
	[IPSET_CMD_GET_BYNAME]	= {
		.call		= ip_set_byname,
		.type		= NFNL_CB_MUTEX,
		.attr_count	= IPSET_ATTR_CMD_MAX,
		.policy		= ip_set_setname_policy,
	},
	[IPSET_CMD_GET_BYINDEX]	= {
		.call		= ip_set_byindex,
		.type		= NFNL_CB_MUTEX,
		.attr_count	= IPSET_ATTR_CMD_MAX,
		.policy		= ip_set_index_policy,
	},
};

static struct nfnetlink_subsystem ip_set_netlink_subsys __read_mostly = {
	.name		= "ip_set",
	.subsys_id	= NFNL_SUBSYS_IPSET,
	.cb_count	= IPSET_MSG_MAX,
	.cb		= ip_set_netlink_subsys_cb,
};

/* Interface to iptables/ip6tables */

static int
ip_set_sockfn_get(struct sock *sk, int optval, void __user *user, int *len)
{
	unsigned int *op;
	void *data;
	int copylen = *len, ret = 0;
	struct net *net = sock_net(sk);
	struct ip_set_net *inst = ip_set_pernet(net);

	if (!ns_capable(net->user_ns, CAP_NET_ADMIN))
		return -EPERM;
	if (optval != SO_IP_SET)
		return -EBADF;
	if (*len < sizeof(unsigned int))
		return -EINVAL;

	data = vmalloc(*len);
	if (!data)
		return -ENOMEM;
	if (copy_from_user(data, user, *len) != 0) {
		ret = -EFAULT;
		goto done;
	}
	op = data;

	if (*op < IP_SET_OP_VERSION) {
		/* Check the version at the beginning of operations */
		struct ip_set_req_version *req_version = data;

		if (*len < sizeof(struct ip_set_req_version)) {
			ret = -EINVAL;
			goto done;
		}

		if (req_version->version < IPSET_PROTOCOL_MIN) {
			ret = -EPROTO;
			goto done;
		}
	}

	switch (*op) {
	case IP_SET_OP_VERSION: {
		struct ip_set_req_version *req_version = data;

		if (*len != sizeof(struct ip_set_req_version)) {
			ret = -EINVAL;
			goto done;
		}

		req_version->version = IPSET_PROTOCOL;
		if (copy_to_user(user, req_version,
				 sizeof(struct ip_set_req_version)))
			ret = -EFAULT;
		goto done;
	}
	case IP_SET_OP_GET_BYNAME: {
		struct ip_set_req_get_set *req_get = data;
		ip_set_id_t id;

		if (*len != sizeof(struct ip_set_req_get_set)) {
			ret = -EINVAL;
			goto done;
		}
		req_get->set.name[IPSET_MAXNAMELEN - 1] = '\0';
		nfnl_lock(NFNL_SUBSYS_IPSET);
		find_set_and_id(inst, req_get->set.name, &id);
		req_get->set.index = id;
		nfnl_unlock(NFNL_SUBSYS_IPSET);
		goto copy;
	}
	case IP_SET_OP_GET_FNAME: {
		struct ip_set_req_get_set_family *req_get = data;
		ip_set_id_t id;

		if (*len != sizeof(struct ip_set_req_get_set_family)) {
			ret = -EINVAL;
			goto done;
		}
		req_get->set.name[IPSET_MAXNAMELEN - 1] = '\0';
		nfnl_lock(NFNL_SUBSYS_IPSET);
		find_set_and_id(inst, req_get->set.name, &id);
		req_get->set.index = id;
		if (id != IPSET_INVALID_ID)
			req_get->family = ip_set(inst, id)->family;
		nfnl_unlock(NFNL_SUBSYS_IPSET);
		goto copy;
	}
	case IP_SET_OP_GET_BYINDEX: {
		struct ip_set_req_get_set *req_get = data;
		struct ip_set *set;

		if (*len != sizeof(struct ip_set_req_get_set) ||
		    req_get->set.index >= inst->ip_set_max) {
			ret = -EINVAL;
			goto done;
		}
		nfnl_lock(NFNL_SUBSYS_IPSET);
		set = ip_set(inst, req_get->set.index);
		ret = strscpy(req_get->set.name, set ? set->name : "",
			      IPSET_MAXNAMELEN);
		nfnl_unlock(NFNL_SUBSYS_IPSET);
		if (ret < 0)
			goto done;
		goto copy;
	}
	default:
		ret = -EBADMSG;
		goto done;
	}	/* end of switch(op) */

copy:
	if (copy_to_user(user, data, copylen))
		ret = -EFAULT;

done:
	vfree(data);
	if (ret > 0)
		ret = 0;
	return ret;
}

static struct nf_sockopt_ops so_set __read_mostly = {
	.pf		= PF_INET,
	.get_optmin	= SO_IP_SET,
	.get_optmax	= SO_IP_SET + 1,
	.get		= ip_set_sockfn_get,
	.owner		= THIS_MODULE,
};

static int __net_init
ip_set_net_init(struct net *net)
{
	struct ip_set_net *inst = ip_set_pernet(net);
	struct ip_set **list;

	inst->ip_set_max = max_sets ? max_sets : CONFIG_IP_SET_MAX;
	if (inst->ip_set_max >= IPSET_INVALID_ID)
		inst->ip_set_max = IPSET_INVALID_ID - 1;

	list = kvcalloc(inst->ip_set_max, sizeof(struct ip_set *), GFP_KERNEL);
	if (!list)
		return -ENOMEM;
	inst->is_deleted = false;
	inst->is_destroyed = false;
	rcu_assign_pointer(inst->ip_set_list, list);
	return 0;
}

static void __net_exit
ip_set_net_pre_exit(struct net *net)
{
	struct ip_set_net *inst = ip_set_pernet(net);

	inst->is_deleted = true; /* flag for ip_set_nfnl_put */
}

<<<<<<< HEAD
	nfnl_lock(NFNL_SUBSYS_IPSET);
	for (i = 0; i < inst->ip_set_max; i++) {
		set = ip_set(inst, i);
		if (set) {
			ip_set(inst, i) = NULL;
			set->variant->cancel_gc(set);
			ip_set_destroy_set(set);
		}
	}
	nfnl_unlock(NFNL_SUBSYS_IPSET);
=======
static void __net_exit
ip_set_net_exit(struct net *net)
{
	struct ip_set_net *inst = ip_set_pernet(net);

	_destroy_all_sets(inst);
>>>>>>> 0c383648
	kvfree(rcu_dereference_protected(inst->ip_set_list, 1));
}

static struct pernet_operations ip_set_net_ops = {
	.init	= ip_set_net_init,
	.pre_exit = ip_set_net_pre_exit,
	.exit   = ip_set_net_exit,
	.id	= &ip_set_net_id,
	.size	= sizeof(struct ip_set_net),
};

static int __init
ip_set_init(void)
{
	int ret = register_pernet_subsys(&ip_set_net_ops);

	if (ret) {
		pr_err("ip_set: cannot register pernet_subsys.\n");
		return ret;
	}

	ret = nfnetlink_subsys_register(&ip_set_netlink_subsys);
	if (ret != 0) {
		pr_err("ip_set: cannot register with nfnetlink.\n");
		unregister_pernet_subsys(&ip_set_net_ops);
		return ret;
	}

	ret = nf_register_sockopt(&so_set);
	if (ret != 0) {
		pr_err("SO_SET registry failed: %d\n", ret);
		nfnetlink_subsys_unregister(&ip_set_netlink_subsys);
		unregister_pernet_subsys(&ip_set_net_ops);
		return ret;
	}

	return 0;
}

static void __exit
ip_set_fini(void)
{
	nf_unregister_sockopt(&so_set);
	nfnetlink_subsys_unregister(&ip_set_netlink_subsys);
	unregister_pernet_subsys(&ip_set_net_ops);

	/* Wait for call_rcu() in destroy */
	rcu_barrier();

	pr_debug("these are the famous last words\n");
}

module_init(ip_set_init);
module_exit(ip_set_fini);

MODULE_DESCRIPTION("ip_set: protocol " __stringify(IPSET_PROTOCOL));<|MERGE_RESOLUTION|>--- conflicted
+++ resolved
@@ -1190,13 +1190,6 @@
 }
 
 static void
-<<<<<<< HEAD
-ip_set_destroy_set_rcu(struct rcu_head *head)
-{
-	struct ip_set *set = container_of(head, struct ip_set, rcu);
-
-	ip_set_destroy_set(set);
-=======
 _destroy_all_sets(struct ip_set_net *inst)
 {
 	struct ip_set *set;
@@ -1224,7 +1217,6 @@
 			kfree(set);
 		}
 	}
->>>>>>> 0c383648
 }
 
 static int ip_set_destroy(struct sk_buff *skb, const struct nfnl_info *info,
@@ -1238,10 +1230,6 @@
 	if (unlikely(protocol_min_failed(attr)))
 		return -IPSET_ERR_PROTOCOL;
 
-<<<<<<< HEAD
-
-=======
->>>>>>> 0c383648
 	/* Commands are serialized and references are
 	 * protected by the ip_set_ref_lock.
 	 * External systems (i.e. xt_set) must call
@@ -1253,11 +1241,6 @@
 	 * without holding the lock.
 	 */
 	if (!attr[IPSET_ATTR_SETNAME]) {
-<<<<<<< HEAD
-		/* Must wait for flush to be really finished in list:set */
-		rcu_barrier();
-=======
->>>>>>> 0c383648
 		read_lock_bh(&ip_set_ref_lock);
 		for (i = 0; i < inst->ip_set_max; i++) {
 			s = ip_set(inst, i);
@@ -1268,19 +1251,7 @@
 		}
 		inst->is_destroyed = true;
 		read_unlock_bh(&ip_set_ref_lock);
-<<<<<<< HEAD
-		for (i = 0; i < inst->ip_set_max; i++) {
-			s = ip_set(inst, i);
-			if (s) {
-				ip_set(inst, i) = NULL;
-				/* Must cancel garbage collectors */
-				s->variant->cancel_gc(s);
-				ip_set_destroy_set(s);
-			}
-		}
-=======
 		_destroy_all_sets(inst);
->>>>>>> 0c383648
 		/* Modified by ip_set_destroy() only, which is serialized */
 		inst->is_destroyed = false;
 	} else {
@@ -1301,20 +1272,12 @@
 		features = s->type->features;
 		ip_set(inst, i) = NULL;
 		read_unlock_bh(&ip_set_ref_lock);
-<<<<<<< HEAD
-=======
 		/* Must cancel garbage collectors */
 		s->variant->cancel_gc(s);
->>>>>>> 0c383648
 		if (features & IPSET_TYPE_NAME) {
 			/* Must wait for flush to be really finished  */
 			rcu_barrier();
 		}
-<<<<<<< HEAD
-		/* Must cancel garbage collectors */
-		s->variant->cancel_gc(s);
-=======
->>>>>>> 0c383648
 		call_rcu(&s->rcu, ip_set_destroy_set_rcu);
 	}
 	return 0;
@@ -2426,25 +2389,12 @@
 	inst->is_deleted = true; /* flag for ip_set_nfnl_put */
 }
 
-<<<<<<< HEAD
-	nfnl_lock(NFNL_SUBSYS_IPSET);
-	for (i = 0; i < inst->ip_set_max; i++) {
-		set = ip_set(inst, i);
-		if (set) {
-			ip_set(inst, i) = NULL;
-			set->variant->cancel_gc(set);
-			ip_set_destroy_set(set);
-		}
-	}
-	nfnl_unlock(NFNL_SUBSYS_IPSET);
-=======
 static void __net_exit
 ip_set_net_exit(struct net *net)
 {
 	struct ip_set_net *inst = ip_set_pernet(net);
 
 	_destroy_all_sets(inst);
->>>>>>> 0c383648
 	kvfree(rcu_dereference_protected(inst->ip_set_list, 1));
 }
 
