--- conflicted
+++ resolved
@@ -696,8 +696,6 @@
 	wiphy_work_queue(sdata->local->hw.wiphy, &link->u.mgd.recalc_smps);
 }
 
-<<<<<<< HEAD
-=======
 static void
 ieee80211_handle_teardown_ttlm_status(struct ieee80211_sub_if_data *sdata,
 				      bool acked)
@@ -715,7 +713,6 @@
 			 &sdata->u.mgd.teardown_ttlm_work);
 }
 
->>>>>>> 0c383648
 static void ieee80211_report_used_skb(struct ieee80211_local *local,
 				      struct sk_buff *skb, bool dropped,
 				      ktime_t ack_hwtstamp)
@@ -793,12 +790,9 @@
 			ieee80211_handle_smps_status(sdata, acked,
 						     info->status_data);
 			break;
-<<<<<<< HEAD
-=======
 		case IEEE80211_STATUS_TYPE_NEG_TTLM:
 			ieee80211_handle_teardown_ttlm_status(sdata, acked);
 			break;
->>>>>>> 0c383648
 		}
 		rcu_read_unlock();
 	}
