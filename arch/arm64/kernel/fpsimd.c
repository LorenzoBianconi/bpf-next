// SPDX-License-Identifier: GPL-2.0-only
/*
 * FP/SIMD context switching and fault handling
 *
 * Copyright (C) 2012 ARM Ltd.
 * Author: Catalin Marinas <catalin.marinas@arm.com>
 */

#include <linux/bitmap.h>
#include <linux/bitops.h>
#include <linux/bottom_half.h>
#include <linux/bug.h>
#include <linux/cache.h>
#include <linux/compat.h>
#include <linux/compiler.h>
#include <linux/cpu.h>
#include <linux/cpu_pm.h>
#include <linux/ctype.h>
#include <linux/kernel.h>
#include <linux/linkage.h>
#include <linux/irqflags.h>
#include <linux/init.h>
#include <linux/percpu.h>
#include <linux/prctl.h>
#include <linux/preempt.h>
#include <linux/ptrace.h>
#include <linux/sched/signal.h>
#include <linux/sched/task_stack.h>
#include <linux/signal.h>
#include <linux/slab.h>
#include <linux/stddef.h>
#include <linux/sysctl.h>
#include <linux/swab.h>

#include <asm/esr.h>
#include <asm/exception.h>
#include <asm/fpsimd.h>
#include <asm/cpufeature.h>
#include <asm/cputype.h>
#include <asm/neon.h>
#include <asm/processor.h>
#include <asm/simd.h>
#include <asm/sigcontext.h>
#include <asm/sysreg.h>
#include <asm/traps.h>
#include <asm/virt.h>

#define FPEXC_IOF	(1 << 0)
#define FPEXC_DZF	(1 << 1)
#define FPEXC_OFF	(1 << 2)
#define FPEXC_UFF	(1 << 3)
#define FPEXC_IXF	(1 << 4)
#define FPEXC_IDF	(1 << 7)

/*
 * (Note: in this discussion, statements about FPSIMD apply equally to SVE.)
 *
 * In order to reduce the number of times the FPSIMD state is needlessly saved
 * and restored, we need to keep track of two things:
 * (a) for each task, we need to remember which CPU was the last one to have
 *     the task's FPSIMD state loaded into its FPSIMD registers;
 * (b) for each CPU, we need to remember which task's userland FPSIMD state has
 *     been loaded into its FPSIMD registers most recently, or whether it has
 *     been used to perform kernel mode NEON in the meantime.
 *
 * For (a), we add a fpsimd_cpu field to thread_struct, which gets updated to
 * the id of the current CPU every time the state is loaded onto a CPU. For (b),
 * we add the per-cpu variable 'fpsimd_last_state' (below), which contains the
 * address of the userland FPSIMD state of the task that was loaded onto the CPU
 * the most recently, or NULL if kernel mode NEON has been performed after that.
 *
 * With this in place, we no longer have to restore the next FPSIMD state right
 * when switching between tasks. Instead, we can defer this check to userland
 * resume, at which time we verify whether the CPU's fpsimd_last_state and the
 * task's fpsimd_cpu are still mutually in sync. If this is the case, we
 * can omit the FPSIMD restore.
 *
 * As an optimization, we use the thread_info flag TIF_FOREIGN_FPSTATE to
 * indicate whether or not the userland FPSIMD state of the current task is
 * present in the registers. The flag is set unless the FPSIMD registers of this
 * CPU currently contain the most recent userland FPSIMD state of the current
 * task. If the task is behaving as a VMM, then this is will be managed by
 * KVM which will clear it to indicate that the vcpu FPSIMD state is currently
 * loaded on the CPU, allowing the state to be saved if a FPSIMD-aware
 * softirq kicks in. Upon vcpu_put(), KVM will save the vcpu FP state and
 * flag the register state as invalid.
 *
 * In order to allow softirq handlers to use FPSIMD, kernel_neon_begin() may
 * save the task's FPSIMD context back to task_struct from softirq context.
 * To prevent this from racing with the manipulation of the task's FPSIMD state
 * from task context and thereby corrupting the state, it is necessary to
 * protect any manipulation of a task's fpsimd_state or TIF_FOREIGN_FPSTATE
 * flag with {, __}get_cpu_fpsimd_context(). This will still allow softirqs to
 * run but prevent them to use FPSIMD.
 *
 * For a certain task, the sequence may look something like this:
 * - the task gets scheduled in; if both the task's fpsimd_cpu field
 *   contains the id of the current CPU, and the CPU's fpsimd_last_state per-cpu
 *   variable points to the task's fpsimd_state, the TIF_FOREIGN_FPSTATE flag is
 *   cleared, otherwise it is set;
 *
 * - the task returns to userland; if TIF_FOREIGN_FPSTATE is set, the task's
 *   userland FPSIMD state is copied from memory to the registers, the task's
 *   fpsimd_cpu field is set to the id of the current CPU, the current
 *   CPU's fpsimd_last_state pointer is set to this task's fpsimd_state and the
 *   TIF_FOREIGN_FPSTATE flag is cleared;
 *
 * - the task executes an ordinary syscall; upon return to userland, the
 *   TIF_FOREIGN_FPSTATE flag will still be cleared, so no FPSIMD state is
 *   restored;
 *
 * - the task executes a syscall which executes some NEON instructions; this is
 *   preceded by a call to kernel_neon_begin(), which copies the task's FPSIMD
 *   register contents to memory, clears the fpsimd_last_state per-cpu variable
 *   and sets the TIF_FOREIGN_FPSTATE flag;
 *
 * - the task gets preempted after kernel_neon_end() is called; as we have not
 *   returned from the 2nd syscall yet, TIF_FOREIGN_FPSTATE is still set so
 *   whatever is in the FPSIMD registers is not saved to memory, but discarded.
 */

static DEFINE_PER_CPU(struct cpu_fp_state, fpsimd_last_state);

__ro_after_init struct vl_info vl_info[ARM64_VEC_MAX] = {
#ifdef CONFIG_ARM64_SVE
	[ARM64_VEC_SVE] = {
		.type			= ARM64_VEC_SVE,
		.name			= "SVE",
		.min_vl			= SVE_VL_MIN,
		.max_vl			= SVE_VL_MIN,
		.max_virtualisable_vl	= SVE_VL_MIN,
	},
#endif
#ifdef CONFIG_ARM64_SME
	[ARM64_VEC_SME] = {
		.type			= ARM64_VEC_SME,
		.name			= "SME",
	},
#endif
};

static unsigned int vec_vl_inherit_flag(enum vec_type type)
{
	switch (type) {
	case ARM64_VEC_SVE:
		return TIF_SVE_VL_INHERIT;
	case ARM64_VEC_SME:
		return TIF_SME_VL_INHERIT;
	default:
		WARN_ON_ONCE(1);
		return 0;
	}
}

struct vl_config {
	int __default_vl;		/* Default VL for tasks */
};

static struct vl_config vl_config[ARM64_VEC_MAX];

static inline int get_default_vl(enum vec_type type)
{
	return READ_ONCE(vl_config[type].__default_vl);
}

#ifdef CONFIG_ARM64_SVE

static inline int get_sve_default_vl(void)
{
	return get_default_vl(ARM64_VEC_SVE);
}

static inline void set_default_vl(enum vec_type type, int val)
{
	WRITE_ONCE(vl_config[type].__default_vl, val);
}

static inline void set_sve_default_vl(int val)
{
	set_default_vl(ARM64_VEC_SVE, val);
}

static void __percpu *efi_sve_state;

#else /* ! CONFIG_ARM64_SVE */

/* Dummy declaration for code that will be optimised out: */
extern void __percpu *efi_sve_state;

#endif /* ! CONFIG_ARM64_SVE */

#ifdef CONFIG_ARM64_SME

static int get_sme_default_vl(void)
{
	return get_default_vl(ARM64_VEC_SME);
}

static void set_sme_default_vl(int val)
{
	set_default_vl(ARM64_VEC_SME, val);
}

static void sme_free(struct task_struct *);

#else

static inline void sme_free(struct task_struct *t) { }

#endif

DEFINE_PER_CPU(bool, fpsimd_context_busy);
EXPORT_PER_CPU_SYMBOL(fpsimd_context_busy);

static void fpsimd_bind_task_to_cpu(void);

static void __get_cpu_fpsimd_context(void)
{
	bool busy = __this_cpu_xchg(fpsimd_context_busy, true);

	WARN_ON(busy);
}

/*
 * Claim ownership of the CPU FPSIMD context for use by the calling context.
 *
 * The caller may freely manipulate the FPSIMD context metadata until
 * put_cpu_fpsimd_context() is called.
 *
 * The double-underscore version must only be called if you know the task
 * can't be preempted.
 *
 * On RT kernels local_bh_disable() is not sufficient because it only
 * serializes soft interrupt related sections via a local lock, but stays
 * preemptible. Disabling preemption is the right choice here as bottom
 * half processing is always in thread context on RT kernels so it
 * implicitly prevents bottom half processing as well.
 */
static void get_cpu_fpsimd_context(void)
{
	if (!IS_ENABLED(CONFIG_PREEMPT_RT))
		local_bh_disable();
	else
		preempt_disable();
	__get_cpu_fpsimd_context();
}

static void __put_cpu_fpsimd_context(void)
{
	bool busy = __this_cpu_xchg(fpsimd_context_busy, false);

	WARN_ON(!busy); /* No matching get_cpu_fpsimd_context()? */
}

/*
 * Release the CPU FPSIMD context.
 *
 * Must be called from a context in which get_cpu_fpsimd_context() was
 * previously called, with no call to put_cpu_fpsimd_context() in the
 * meantime.
 */
static void put_cpu_fpsimd_context(void)
{
	__put_cpu_fpsimd_context();
	if (!IS_ENABLED(CONFIG_PREEMPT_RT))
		local_bh_enable();
	else
		preempt_enable();
}

static bool have_cpu_fpsimd_context(void)
{
	return !preemptible() && __this_cpu_read(fpsimd_context_busy);
}

unsigned int task_get_vl(const struct task_struct *task, enum vec_type type)
{
	return task->thread.vl[type];
}

void task_set_vl(struct task_struct *task, enum vec_type type,
		 unsigned long vl)
{
	task->thread.vl[type] = vl;
}

unsigned int task_get_vl_onexec(const struct task_struct *task,
				enum vec_type type)
{
	return task->thread.vl_onexec[type];
}

void task_set_vl_onexec(struct task_struct *task, enum vec_type type,
			unsigned long vl)
{
	task->thread.vl_onexec[type] = vl;
}

/*
 * TIF_SME controls whether a task can use SME without trapping while
 * in userspace, when TIF_SME is set then we must have storage
 * allocated in sve_state and sme_state to store the contents of both ZA
 * and the SVE registers for both streaming and non-streaming modes.
 *
 * If both SVCR.ZA and SVCR.SM are disabled then at any point we
 * may disable TIF_SME and reenable traps.
 */


/*
 * TIF_SVE controls whether a task can use SVE without trapping while
 * in userspace, and also (together with TIF_SME) the way a task's
 * FPSIMD/SVE state is stored in thread_struct.
 *
 * The kernel uses this flag to track whether a user task is actively
 * using SVE, and therefore whether full SVE register state needs to
 * be tracked.  If not, the cheaper FPSIMD context handling code can
 * be used instead of the more costly SVE equivalents.
 *
 *  * TIF_SVE or SVCR.SM set:
 *
 *    The task can execute SVE instructions while in userspace without
 *    trapping to the kernel.
 *
 *    During any syscall, the kernel may optionally clear TIF_SVE and
 *    discard the vector state except for the FPSIMD subset.
 *
 *  * TIF_SVE clear:
 *
 *    An attempt by the user task to execute an SVE instruction causes
 *    do_sve_acc() to be called, which does some preparation and then
 *    sets TIF_SVE.
 *
 * During any syscall, the kernel may optionally clear TIF_SVE and
 * discard the vector state except for the FPSIMD subset.
 *
 * The data will be stored in one of two formats:
 *
 *  * FPSIMD only - FP_STATE_FPSIMD:
 *
 *    When the FPSIMD only state stored task->thread.fp_type is set to
 *    FP_STATE_FPSIMD, the FPSIMD registers V0-V31 are encoded in
 *    task->thread.uw.fpsimd_state; bits [max : 128] for each of Z0-Z31 are
 *    logically zero but not stored anywhere; P0-P15 and FFR are not
 *    stored and have unspecified values from userspace's point of
 *    view.  For hygiene purposes, the kernel zeroes them on next use,
 *    but userspace is discouraged from relying on this.
 *
 *    task->thread.sve_state does not need to be non-NULL, valid or any
 *    particular size: it must not be dereferenced and any data stored
 *    there should be considered stale and not referenced.
 *
 *  * SVE state - FP_STATE_SVE:
 *
 *    When the full SVE state is stored task->thread.fp_type is set to
 *    FP_STATE_SVE and Z0-Z31 (incorporating Vn in bits[127:0] or the
 *    corresponding Zn), P0-P15 and FFR are encoded in in
 *    task->thread.sve_state, formatted appropriately for vector
 *    length task->thread.sve_vl or, if SVCR.SM is set,
 *    task->thread.sme_vl. The storage for the vector registers in
 *    task->thread.uw.fpsimd_state should be ignored.
 *
 *    task->thread.sve_state must point to a valid buffer at least
 *    sve_state_size(task) bytes in size. The data stored in
 *    task->thread.uw.fpsimd_state.vregs should be considered stale
 *    and not referenced.
 *
 *  * FPSR and FPCR are always stored in task->thread.uw.fpsimd_state
 *    irrespective of whether TIF_SVE is clear or set, since these are
 *    not vector length dependent.
 */

/*
 * Update current's FPSIMD/SVE registers from thread_struct.
 *
 * This function should be called only when the FPSIMD/SVE state in
 * thread_struct is known to be up to date, when preparing to enter
 * userspace.
 */
static void task_fpsimd_load(void)
{
	bool restore_sve_regs = false;
	bool restore_ffr;

	WARN_ON(!system_supports_fpsimd());
	WARN_ON(!have_cpu_fpsimd_context());

	if (system_supports_sve() || system_supports_sme()) {
		switch (current->thread.fp_type) {
		case FP_STATE_FPSIMD:
			/* Stop tracking SVE for this task until next use. */
			if (test_and_clear_thread_flag(TIF_SVE))
				sve_user_disable();
			break;
		case FP_STATE_SVE:
			if (!thread_sm_enabled(&current->thread) &&
			    !WARN_ON_ONCE(!test_and_set_thread_flag(TIF_SVE)))
				sve_user_enable();

			if (test_thread_flag(TIF_SVE))
				sve_set_vq(sve_vq_from_vl(task_get_sve_vl(current)) - 1);

			restore_sve_regs = true;
			restore_ffr = true;
			break;
		default:
			/*
			 * This indicates either a bug in
			 * fpsimd_save() or memory corruption, we
			 * should always record an explicit format
			 * when we save. We always at least have the
			 * memory allocated for FPSMID registers so
			 * try that and hope for the best.
			 */
			WARN_ON_ONCE(1);
			clear_thread_flag(TIF_SVE);
			break;
		}
	}

	/* Restore SME, override SVE register configuration if needed */
	if (system_supports_sme()) {
		unsigned long sme_vl = task_get_sme_vl(current);

		/* Ensure VL is set up for restoring data */
		if (test_thread_flag(TIF_SME))
			sme_set_vq(sve_vq_from_vl(sme_vl) - 1);

		write_sysreg_s(current->thread.svcr, SYS_SVCR);

		if (thread_za_enabled(&current->thread))
			sme_load_state(current->thread.sme_state,
				       system_supports_sme2());

		if (thread_sm_enabled(&current->thread))
			restore_ffr = system_supports_fa64();
	}

	if (restore_sve_regs) {
		WARN_ON_ONCE(current->thread.fp_type != FP_STATE_SVE);
		sve_load_state(sve_pffr(&current->thread),
			       &current->thread.uw.fpsimd_state.fpsr,
			       restore_ffr);
	} else {
		WARN_ON_ONCE(current->thread.fp_type != FP_STATE_FPSIMD);
		fpsimd_load_state(&current->thread.uw.fpsimd_state);
	}
}

/*
 * Ensure FPSIMD/SVE storage in memory for the loaded context is up to
 * date with respect to the CPU registers. Note carefully that the
 * current context is the context last bound to the CPU stored in
 * last, if KVM is involved this may be the guest VM context rather
 * than the host thread for the VM pointed to by current. This means
 * that we must always reference the state storage via last rather
 * than via current, if we are saving KVM state then it will have
 * ensured that the type of registers to save is set in last->to_save.
 */
static void fpsimd_save(void)
{
	struct cpu_fp_state const *last =
		this_cpu_ptr(&fpsimd_last_state);
	/* set by fpsimd_bind_task_to_cpu() or fpsimd_bind_state_to_cpu() */
	bool save_sve_regs = false;
	bool save_ffr;
	unsigned int vl;

	WARN_ON(!system_supports_fpsimd());
	WARN_ON(!have_cpu_fpsimd_context());

	if (test_thread_flag(TIF_FOREIGN_FPSTATE))
		return;

	/*
	 * If a task is in a syscall the ABI allows us to only
	 * preserve the state shared with FPSIMD so don't bother
	 * saving the full SVE state in that case.
	 */
	if ((last->to_save == FP_STATE_CURRENT && test_thread_flag(TIF_SVE) &&
	     !in_syscall(current_pt_regs())) ||
	    last->to_save == FP_STATE_SVE) {
		save_sve_regs = true;
		save_ffr = true;
		vl = last->sve_vl;
	}

	if (system_supports_sme()) {
		u64 *svcr = last->svcr;

		*svcr = read_sysreg_s(SYS_SVCR);

		if (*svcr & SVCR_ZA_MASK)
			sme_save_state(last->sme_state,
				       system_supports_sme2());

		/* If we are in streaming mode override regular SVE. */
		if (*svcr & SVCR_SM_MASK) {
			save_sve_regs = true;
			save_ffr = system_supports_fa64();
			vl = last->sme_vl;
		}
	}

	if (IS_ENABLED(CONFIG_ARM64_SVE) && save_sve_regs) {
		/* Get the configured VL from RDVL, will account for SM */
		if (WARN_ON(sve_get_vl() != vl)) {
			/*
			 * Can't save the user regs, so current would
			 * re-enter user with corrupt state.
			 * There's no way to recover, so kill it:
			 */
			force_signal_inject(SIGKILL, SI_KERNEL, 0, 0);
			return;
		}

		sve_save_state((char *)last->sve_state +
					sve_ffr_offset(vl),
			       &last->st->fpsr, save_ffr);
		*last->fp_type = FP_STATE_SVE;
	} else {
		fpsimd_save_state(last->st);
		*last->fp_type = FP_STATE_FPSIMD;
	}
}

/*
 * All vector length selection from userspace comes through here.
 * We're on a slow path, so some sanity-checks are included.
 * If things go wrong there's a bug somewhere, but try to fall back to a
 * safe choice.
 */
static unsigned int find_supported_vector_length(enum vec_type type,
						 unsigned int vl)
{
	struct vl_info *info = &vl_info[type];
	int bit;
	int max_vl = info->max_vl;

	if (WARN_ON(!sve_vl_valid(vl)))
		vl = info->min_vl;

	if (WARN_ON(!sve_vl_valid(max_vl)))
		max_vl = info->min_vl;

	if (vl > max_vl)
		vl = max_vl;
	if (vl < info->min_vl)
		vl = info->min_vl;

	bit = find_next_bit(info->vq_map, SVE_VQ_MAX,
			    __vq_to_bit(sve_vq_from_vl(vl)));
	return sve_vl_from_vq(__bit_to_vq(bit));
}

#if defined(CONFIG_ARM64_SVE) && defined(CONFIG_SYSCTL)

static int vec_proc_do_default_vl(struct ctl_table *table, int write,
				  void *buffer, size_t *lenp, loff_t *ppos)
{
	struct vl_info *info = table->extra1;
	enum vec_type type = info->type;
	int ret;
	int vl = get_default_vl(type);
	struct ctl_table tmp_table = {
		.data = &vl,
		.maxlen = sizeof(vl),
	};

	ret = proc_dointvec(&tmp_table, write, buffer, lenp, ppos);
	if (ret || !write)
		return ret;

	/* Writing -1 has the special meaning "set to max": */
	if (vl == -1)
		vl = info->max_vl;

	if (!sve_vl_valid(vl))
		return -EINVAL;

	set_default_vl(type, find_supported_vector_length(type, vl));
	return 0;
}

static struct ctl_table sve_default_vl_table[] = {
	{
		.procname	= "sve_default_vector_length",
		.mode		= 0644,
		.proc_handler	= vec_proc_do_default_vl,
		.extra1		= &vl_info[ARM64_VEC_SVE],
	},
	{ }
};

static int __init sve_sysctl_init(void)
{
	if (system_supports_sve())
		if (!register_sysctl("abi", sve_default_vl_table))
			return -EINVAL;

	return 0;
}

#else /* ! (CONFIG_ARM64_SVE && CONFIG_SYSCTL) */
static int __init sve_sysctl_init(void) { return 0; }
#endif /* ! (CONFIG_ARM64_SVE && CONFIG_SYSCTL) */

#if defined(CONFIG_ARM64_SME) && defined(CONFIG_SYSCTL)
static struct ctl_table sme_default_vl_table[] = {
	{
		.procname	= "sme_default_vector_length",
		.mode		= 0644,
		.proc_handler	= vec_proc_do_default_vl,
		.extra1		= &vl_info[ARM64_VEC_SME],
	},
	{ }
};

static int __init sme_sysctl_init(void)
{
	if (system_supports_sme())
		if (!register_sysctl("abi", sme_default_vl_table))
			return -EINVAL;

	return 0;
}

#else /* ! (CONFIG_ARM64_SME && CONFIG_SYSCTL) */
static int __init sme_sysctl_init(void) { return 0; }
#endif /* ! (CONFIG_ARM64_SME && CONFIG_SYSCTL) */

#define ZREG(sve_state, vq, n) ((char *)(sve_state) +		\
	(SVE_SIG_ZREG_OFFSET(vq, n) - SVE_SIG_REGS_OFFSET))

#ifdef CONFIG_CPU_BIG_ENDIAN
static __uint128_t arm64_cpu_to_le128(__uint128_t x)
{
	u64 a = swab64(x);
	u64 b = swab64(x >> 64);

	return ((__uint128_t)a << 64) | b;
}
#else
static __uint128_t arm64_cpu_to_le128(__uint128_t x)
{
	return x;
}
#endif

#define arm64_le128_to_cpu(x) arm64_cpu_to_le128(x)

static void __fpsimd_to_sve(void *sst, struct user_fpsimd_state const *fst,
			    unsigned int vq)
{
	unsigned int i;
	__uint128_t *p;

	for (i = 0; i < SVE_NUM_ZREGS; ++i) {
		p = (__uint128_t *)ZREG(sst, vq, i);
		*p = arm64_cpu_to_le128(fst->vregs[i]);
	}
}

/*
 * Transfer the FPSIMD state in task->thread.uw.fpsimd_state to
 * task->thread.sve_state.
 *
 * Task can be a non-runnable task, or current.  In the latter case,
 * the caller must have ownership of the cpu FPSIMD context before calling
 * this function.
 * task->thread.sve_state must point to at least sve_state_size(task)
 * bytes of allocated kernel memory.
 * task->thread.uw.fpsimd_state must be up to date before calling this
 * function.
 */
static void fpsimd_to_sve(struct task_struct *task)
{
	unsigned int vq;
	void *sst = task->thread.sve_state;
	struct user_fpsimd_state const *fst = &task->thread.uw.fpsimd_state;

	if (!system_supports_sve() && !system_supports_sme())
		return;

	vq = sve_vq_from_vl(thread_get_cur_vl(&task->thread));
	__fpsimd_to_sve(sst, fst, vq);
}

/*
 * Transfer the SVE state in task->thread.sve_state to
 * task->thread.uw.fpsimd_state.
 *
 * Task can be a non-runnable task, or current.  In the latter case,
 * the caller must have ownership of the cpu FPSIMD context before calling
 * this function.
 * task->thread.sve_state must point to at least sve_state_size(task)
 * bytes of allocated kernel memory.
 * task->thread.sve_state must be up to date before calling this function.
 */
static void sve_to_fpsimd(struct task_struct *task)
{
	unsigned int vq, vl;
	void const *sst = task->thread.sve_state;
	struct user_fpsimd_state *fst = &task->thread.uw.fpsimd_state;
	unsigned int i;
	__uint128_t const *p;

	if (!system_supports_sve() && !system_supports_sme())
		return;

	vl = thread_get_cur_vl(&task->thread);
	vq = sve_vq_from_vl(vl);
	for (i = 0; i < SVE_NUM_ZREGS; ++i) {
		p = (__uint128_t const *)ZREG(sst, vq, i);
		fst->vregs[i] = arm64_le128_to_cpu(*p);
	}
}

#ifdef CONFIG_ARM64_SVE
/*
 * Call __sve_free() directly only if you know task can't be scheduled
 * or preempted.
 */
static void __sve_free(struct task_struct *task)
{
	kfree(task->thread.sve_state);
	task->thread.sve_state = NULL;
}

static void sve_free(struct task_struct *task)
{
	WARN_ON(test_tsk_thread_flag(task, TIF_SVE));

	__sve_free(task);
}

/*
 * Return how many bytes of memory are required to store the full SVE
 * state for task, given task's currently configured vector length.
 */
size_t sve_state_size(struct task_struct const *task)
{
	unsigned int vl = 0;

	if (system_supports_sve())
		vl = task_get_sve_vl(task);
	if (system_supports_sme())
		vl = max(vl, task_get_sme_vl(task));

	return SVE_SIG_REGS_SIZE(sve_vq_from_vl(vl));
}

/*
 * Ensure that task->thread.sve_state is allocated and sufficiently large.
 *
 * This function should be used only in preparation for replacing
 * task->thread.sve_state with new data.  The memory is always zeroed
 * here to prevent stale data from showing through: this is done in
 * the interest of testability and predictability: except in the
 * do_sve_acc() case, there is no ABI requirement to hide stale data
 * written previously be task.
 */
void sve_alloc(struct task_struct *task, bool flush)
{
	if (task->thread.sve_state) {
		if (flush)
			memset(task->thread.sve_state, 0,
			       sve_state_size(task));
		return;
	}

	/* This is a small allocation (maximum ~8KB) and Should Not Fail. */
	task->thread.sve_state =
		kzalloc(sve_state_size(task), GFP_KERNEL);
}


/*
 * Force the FPSIMD state shared with SVE to be updated in the SVE state
 * even if the SVE state is the current active state.
 *
 * This should only be called by ptrace.  task must be non-runnable.
 * task->thread.sve_state must point to at least sve_state_size(task)
 * bytes of allocated kernel memory.
 */
void fpsimd_force_sync_to_sve(struct task_struct *task)
{
	fpsimd_to_sve(task);
}

/*
 * Ensure that task->thread.sve_state is up to date with respect to
 * the user task, irrespective of when SVE is in use or not.
 *
 * This should only be called by ptrace.  task must be non-runnable.
 * task->thread.sve_state must point to at least sve_state_size(task)
 * bytes of allocated kernel memory.
 */
void fpsimd_sync_to_sve(struct task_struct *task)
{
	if (!test_tsk_thread_flag(task, TIF_SVE) &&
	    !thread_sm_enabled(&task->thread))
		fpsimd_to_sve(task);
}

/*
 * Ensure that task->thread.uw.fpsimd_state is up to date with respect to
 * the user task, irrespective of whether SVE is in use or not.
 *
 * This should only be called by ptrace.  task must be non-runnable.
 * task->thread.sve_state must point to at least sve_state_size(task)
 * bytes of allocated kernel memory.
 */
void sve_sync_to_fpsimd(struct task_struct *task)
{
	if (task->thread.fp_type == FP_STATE_SVE)
		sve_to_fpsimd(task);
}

/*
 * Ensure that task->thread.sve_state is up to date with respect to
 * the task->thread.uw.fpsimd_state.
 *
 * This should only be called by ptrace to merge new FPSIMD register
 * values into a task for which SVE is currently active.
 * task must be non-runnable.
 * task->thread.sve_state must point to at least sve_state_size(task)
 * bytes of allocated kernel memory.
 * task->thread.uw.fpsimd_state must already have been initialised with
 * the new FPSIMD register values to be merged in.
 */
void sve_sync_from_fpsimd_zeropad(struct task_struct *task)
{
	unsigned int vq;
	void *sst = task->thread.sve_state;
	struct user_fpsimd_state const *fst = &task->thread.uw.fpsimd_state;

	if (!test_tsk_thread_flag(task, TIF_SVE) &&
	    !thread_sm_enabled(&task->thread))
		return;

	vq = sve_vq_from_vl(thread_get_cur_vl(&task->thread));

	memset(sst, 0, SVE_SIG_REGS_SIZE(vq));
	__fpsimd_to_sve(sst, fst, vq);
}

int vec_set_vector_length(struct task_struct *task, enum vec_type type,
			  unsigned long vl, unsigned long flags)
{
	bool free_sme = false;

	if (flags & ~(unsigned long)(PR_SVE_VL_INHERIT |
				     PR_SVE_SET_VL_ONEXEC))
		return -EINVAL;

	if (!sve_vl_valid(vl))
		return -EINVAL;

	/*
	 * Clamp to the maximum vector length that VL-agnostic code
	 * can work with.  A flag may be assigned in the future to
	 * allow setting of larger vector lengths without confusing
	 * older software.
	 */
	if (vl > VL_ARCH_MAX)
		vl = VL_ARCH_MAX;

	vl = find_supported_vector_length(type, vl);

	if (flags & (PR_SVE_VL_INHERIT |
		     PR_SVE_SET_VL_ONEXEC))
		task_set_vl_onexec(task, type, vl);
	else
		/* Reset VL to system default on next exec: */
		task_set_vl_onexec(task, type, 0);

	/* Only actually set the VL if not deferred: */
	if (flags & PR_SVE_SET_VL_ONEXEC)
		goto out;

	if (vl == task_get_vl(task, type))
		goto out;

	/*
	 * To ensure the FPSIMD bits of the SVE vector registers are preserved,
	 * write any live register state back to task_struct, and convert to a
	 * regular FPSIMD thread.
	 */
	if (task == current) {
		get_cpu_fpsimd_context();

		fpsimd_save();
	}

	fpsimd_flush_task_state(task);
	if (test_and_clear_tsk_thread_flag(task, TIF_SVE) ||
	    thread_sm_enabled(&task->thread)) {
		sve_to_fpsimd(task);
		task->thread.fp_type = FP_STATE_FPSIMD;
	}

	if (system_supports_sme()) {
		if (type == ARM64_VEC_SME ||
		    !(task->thread.svcr & (SVCR_SM_MASK | SVCR_ZA_MASK))) {
			/*
			 * We are changing the SME VL or weren't using
			 * SME anyway, discard the state and force a
			 * reallocation.
			 */
			task->thread.svcr &= ~(SVCR_SM_MASK |
					       SVCR_ZA_MASK);
			clear_tsk_thread_flag(task, TIF_SME);
			free_sme = true;
		}
	}

	if (task == current)
		put_cpu_fpsimd_context();

	task_set_vl(task, type, vl);

	/*
	 * Free the changed states if they are not in use, SME will be
	 * reallocated to the correct size on next use and we just
	 * allocate SVE now in case it is needed for use in streaming
	 * mode.
	 */
	if (system_supports_sve()) {
		sve_free(task);
		sve_alloc(task, true);
	}

	if (free_sme)
		sme_free(task);

out:
	update_tsk_thread_flag(task, vec_vl_inherit_flag(type),
			       flags & PR_SVE_VL_INHERIT);

	return 0;
}

/*
 * Encode the current vector length and flags for return.
 * This is only required for prctl(): ptrace has separate fields.
 * SVE and SME use the same bits for _ONEXEC and _INHERIT.
 *
 * flags are as for vec_set_vector_length().
 */
static int vec_prctl_status(enum vec_type type, unsigned long flags)
{
	int ret;

	if (flags & PR_SVE_SET_VL_ONEXEC)
		ret = task_get_vl_onexec(current, type);
	else
		ret = task_get_vl(current, type);

	if (test_thread_flag(vec_vl_inherit_flag(type)))
		ret |= PR_SVE_VL_INHERIT;

	return ret;
}

/* PR_SVE_SET_VL */
int sve_set_current_vl(unsigned long arg)
{
	unsigned long vl, flags;
	int ret;

	vl = arg & PR_SVE_VL_LEN_MASK;
	flags = arg & ~vl;

	if (!system_supports_sve() || is_compat_task())
		return -EINVAL;

	ret = vec_set_vector_length(current, ARM64_VEC_SVE, vl, flags);
	if (ret)
		return ret;

	return vec_prctl_status(ARM64_VEC_SVE, flags);
}

/* PR_SVE_GET_VL */
int sve_get_current_vl(void)
{
	if (!system_supports_sve() || is_compat_task())
		return -EINVAL;

	return vec_prctl_status(ARM64_VEC_SVE, 0);
}

#ifdef CONFIG_ARM64_SME
/* PR_SME_SET_VL */
int sme_set_current_vl(unsigned long arg)
{
	unsigned long vl, flags;
	int ret;

	vl = arg & PR_SME_VL_LEN_MASK;
	flags = arg & ~vl;

	if (!system_supports_sme() || is_compat_task())
		return -EINVAL;

	ret = vec_set_vector_length(current, ARM64_VEC_SME, vl, flags);
	if (ret)
		return ret;

	return vec_prctl_status(ARM64_VEC_SME, flags);
}

/* PR_SME_GET_VL */
int sme_get_current_vl(void)
{
	if (!system_supports_sme() || is_compat_task())
		return -EINVAL;

	return vec_prctl_status(ARM64_VEC_SME, 0);
}
#endif /* CONFIG_ARM64_SME */

static void vec_probe_vqs(struct vl_info *info,
			  DECLARE_BITMAP(map, SVE_VQ_MAX))
{
	unsigned int vq, vl;

	bitmap_zero(map, SVE_VQ_MAX);

	for (vq = SVE_VQ_MAX; vq >= SVE_VQ_MIN; --vq) {
		write_vl(info->type, vq - 1); /* self-syncing */

		switch (info->type) {
		case ARM64_VEC_SVE:
			vl = sve_get_vl();
			break;
		case ARM64_VEC_SME:
			vl = sme_get_vl();
			break;
		default:
			vl = 0;
			break;
		}

		/* Minimum VL identified? */
		if (sve_vq_from_vl(vl) > vq)
			break;

		vq = sve_vq_from_vl(vl); /* skip intervening lengths */
		set_bit(__vq_to_bit(vq), map);
	}
}

/*
 * Initialise the set of known supported VQs for the boot CPU.
 * This is called during kernel boot, before secondary CPUs are brought up.
 */
void __init vec_init_vq_map(enum vec_type type)
{
	struct vl_info *info = &vl_info[type];
	vec_probe_vqs(info, info->vq_map);
	bitmap_copy(info->vq_partial_map, info->vq_map, SVE_VQ_MAX);
}

/*
 * If we haven't committed to the set of supported VQs yet, filter out
 * those not supported by the current CPU.
 * This function is called during the bring-up of early secondary CPUs only.
 */
void vec_update_vq_map(enum vec_type type)
{
	struct vl_info *info = &vl_info[type];
	DECLARE_BITMAP(tmp_map, SVE_VQ_MAX);

	vec_probe_vqs(info, tmp_map);
	bitmap_and(info->vq_map, info->vq_map, tmp_map, SVE_VQ_MAX);
	bitmap_or(info->vq_partial_map, info->vq_partial_map, tmp_map,
		  SVE_VQ_MAX);
}

/*
 * Check whether the current CPU supports all VQs in the committed set.
 * This function is called during the bring-up of late secondary CPUs only.
 */
int vec_verify_vq_map(enum vec_type type)
{
	struct vl_info *info = &vl_info[type];
	DECLARE_BITMAP(tmp_map, SVE_VQ_MAX);
	unsigned long b;

	vec_probe_vqs(info, tmp_map);

	bitmap_complement(tmp_map, tmp_map, SVE_VQ_MAX);
	if (bitmap_intersects(tmp_map, info->vq_map, SVE_VQ_MAX)) {
		pr_warn("%s: cpu%d: Required vector length(s) missing\n",
			info->name, smp_processor_id());
		return -EINVAL;
	}

	if (!IS_ENABLED(CONFIG_KVM) || !is_hyp_mode_available())
		return 0;

	/*
	 * For KVM, it is necessary to ensure that this CPU doesn't
	 * support any vector length that guests may have probed as
	 * unsupported.
	 */

	/* Recover the set of supported VQs: */
	bitmap_complement(tmp_map, tmp_map, SVE_VQ_MAX);
	/* Find VQs supported that are not globally supported: */
	bitmap_andnot(tmp_map, tmp_map, info->vq_map, SVE_VQ_MAX);

	/* Find the lowest such VQ, if any: */
	b = find_last_bit(tmp_map, SVE_VQ_MAX);
	if (b >= SVE_VQ_MAX)
		return 0; /* no mismatches */

	/*
	 * Mismatches above sve_max_virtualisable_vl are fine, since
	 * no guest is allowed to configure ZCR_EL2.LEN to exceed this:
	 */
	if (sve_vl_from_vq(__bit_to_vq(b)) <= info->max_virtualisable_vl) {
		pr_warn("%s: cpu%d: Unsupported vector length(s) present\n",
			info->name, smp_processor_id());
		return -EINVAL;
	}

	return 0;
}

static void __init sve_efi_setup(void)
{
	int max_vl = 0;
	int i;

	if (!IS_ENABLED(CONFIG_EFI))
		return;

	for (i = 0; i < ARRAY_SIZE(vl_info); i++)
		max_vl = max(vl_info[i].max_vl, max_vl);

	/*
	 * alloc_percpu() warns and prints a backtrace if this goes wrong.
	 * This is evidence of a crippled system and we are returning void,
	 * so no attempt is made to handle this situation here.
	 */
	if (!sve_vl_valid(max_vl))
		goto fail;

	efi_sve_state = __alloc_percpu(
		SVE_SIG_REGS_SIZE(sve_vq_from_vl(max_vl)), SVE_VQ_BYTES);
	if (!efi_sve_state)
		goto fail;

	return;

fail:
	panic("Cannot allocate percpu memory for EFI SVE save/restore");
}

void cpu_enable_sve(const struct arm64_cpu_capabilities *__always_unused p)
{
	write_sysreg(read_sysreg(CPACR_EL1) | CPACR_EL1_ZEN_EL1EN, CPACR_EL1);
	isb();
}

<<<<<<< HEAD
=======
/*
 * Read the pseudo-ZCR used by cpufeatures to identify the supported SVE
 * vector length.
 *
 * Use only if SVE is present and enabled.
 * This function clobbers the SVE vector length.
 */
u64 read_zcr_features(void)
{
	/*
	 * Set the maximum possible VL, and write zeroes to all other
	 * bits to see if they stick.
	 */
	write_sysreg_s(ZCR_ELx_LEN_MASK, SYS_ZCR_EL1);

	/* Return LEN value that would be written to get the maximum VL */
	return sve_vq_from_vl(sve_get_vl()) - 1;
}

>>>>>>> e8d4006d
void __init sve_setup(void)
{
	struct vl_info *info = &vl_info[ARM64_VEC_SVE];
	DECLARE_BITMAP(tmp_map, SVE_VQ_MAX);
	unsigned long b;
	int max_bit;

	if (!cpus_have_cap(ARM64_SVE))
		return;

	/*
	 * The SVE architecture mandates support for 128-bit vectors,
	 * so sve_vq_map must have at least SVE_VQ_MIN set.
	 * If something went wrong, at least try to patch it up:
	 */
	if (WARN_ON(!test_bit(__vq_to_bit(SVE_VQ_MIN), info->vq_map)))
		set_bit(__vq_to_bit(SVE_VQ_MIN), info->vq_map);

	max_bit = find_first_bit(info->vq_map, SVE_VQ_MAX);
	info->max_vl = sve_vl_from_vq(__bit_to_vq(max_bit));

	/*
	 * For the default VL, pick the maximum supported value <= 64.
	 * VL == 64 is guaranteed not to grow the signal frame.
	 */
	set_sve_default_vl(find_supported_vector_length(ARM64_VEC_SVE, 64));

	bitmap_andnot(tmp_map, info->vq_partial_map, info->vq_map,
		      SVE_VQ_MAX);

	b = find_last_bit(tmp_map, SVE_VQ_MAX);
	if (b >= SVE_VQ_MAX)
		/* No non-virtualisable VLs found */
		info->max_virtualisable_vl = SVE_VQ_MAX;
	else if (WARN_ON(b == SVE_VQ_MAX - 1))
		/* No virtualisable VLs?  This is architecturally forbidden. */
		info->max_virtualisable_vl = SVE_VQ_MIN;
	else /* b + 1 < SVE_VQ_MAX */
		info->max_virtualisable_vl = sve_vl_from_vq(__bit_to_vq(b + 1));

	if (info->max_virtualisable_vl > info->max_vl)
		info->max_virtualisable_vl = info->max_vl;

	pr_info("%s: maximum available vector length %u bytes per vector\n",
		info->name, info->max_vl);
	pr_info("%s: default vector length %u bytes per vector\n",
		info->name, get_sve_default_vl());

	/* KVM decides whether to support mismatched systems. Just warn here: */
	if (sve_max_virtualisable_vl() < sve_max_vl())
		pr_warn("%s: unvirtualisable vector lengths present\n",
			info->name);

	sve_efi_setup();
}

/*
 * Called from the put_task_struct() path, which cannot get here
 * unless dead_task is really dead and not schedulable.
 */
void fpsimd_release_task(struct task_struct *dead_task)
{
	__sve_free(dead_task);
	sme_free(dead_task);
}

#endif /* CONFIG_ARM64_SVE */

#ifdef CONFIG_ARM64_SME

/*
 * Ensure that task->thread.sme_state is allocated and sufficiently large.
 *
 * This function should be used only in preparation for replacing
 * task->thread.sme_state with new data.  The memory is always zeroed
 * here to prevent stale data from showing through: this is done in
 * the interest of testability and predictability, the architecture
 * guarantees that when ZA is enabled it will be zeroed.
 */
void sme_alloc(struct task_struct *task, bool flush)
{
	if (task->thread.sme_state && flush) {
		memset(task->thread.sme_state, 0, sme_state_size(task));
		return;
	}

	/* This could potentially be up to 64K. */
	task->thread.sme_state =
		kzalloc(sme_state_size(task), GFP_KERNEL);
}

static void sme_free(struct task_struct *task)
{
	kfree(task->thread.sme_state);
	task->thread.sme_state = NULL;
}

void cpu_enable_sme(const struct arm64_cpu_capabilities *__always_unused p)
{
	/* Set priority for all PEs to architecturally defined minimum */
	write_sysreg_s(read_sysreg_s(SYS_SMPRI_EL1) & ~SMPRI_EL1_PRIORITY_MASK,
		       SYS_SMPRI_EL1);

	/* Allow SME in kernel */
	write_sysreg(read_sysreg(CPACR_EL1) | CPACR_EL1_SMEN_EL1EN, CPACR_EL1);
	isb();

	/* Allow EL0 to access TPIDR2 */
	write_sysreg(read_sysreg(SCTLR_EL1) | SCTLR_ELx_ENTP2, SCTLR_EL1);
	isb();
}

void cpu_enable_sme2(const struct arm64_cpu_capabilities *__always_unused p)
{
	/* This must be enabled after SME */
	BUILD_BUG_ON(ARM64_SME2 <= ARM64_SME);

	/* Allow use of ZT0 */
	write_sysreg_s(read_sysreg_s(SYS_SMCR_EL1) | SMCR_ELx_EZT0_MASK,
		       SYS_SMCR_EL1);
}

void cpu_enable_fa64(const struct arm64_cpu_capabilities *__always_unused p)
{
	/* This must be enabled after SME */
	BUILD_BUG_ON(ARM64_SME_FA64 <= ARM64_SME);

	/* Allow use of FA64 */
	write_sysreg_s(read_sysreg_s(SYS_SMCR_EL1) | SMCR_ELx_FA64_MASK,
		       SYS_SMCR_EL1);
}

<<<<<<< HEAD
=======
/*
 * Read the pseudo-SMCR used by cpufeatures to identify the supported
 * vector length.
 *
 * Use only if SME is present and enabled.
 * This function clobbers the SME vector length.
 */
u64 read_smcr_features(void)
{
	/*
	 * Set the maximum possible VL.
	 */
	write_sysreg_s(read_sysreg_s(SYS_SMCR_EL1) | SMCR_ELx_LEN_MASK,
		       SYS_SMCR_EL1);

	/* Return LEN value that would be written to get the maximum VL */
	return sve_vq_from_vl(sme_get_vl()) - 1;
}

>>>>>>> e8d4006d
void __init sme_setup(void)
{
	struct vl_info *info = &vl_info[ARM64_VEC_SME];
	int min_bit, max_bit;

	if (!cpus_have_cap(ARM64_SME))
		return;

	/*
	 * SME doesn't require any particular vector length be
	 * supported but it does require at least one.  We should have
	 * disabled the feature entirely while bringing up CPUs but
	 * let's double check here.  The bitmap is SVE_VQ_MAP sized for
	 * sharing with SVE.
	 */
	WARN_ON(bitmap_empty(info->vq_map, SVE_VQ_MAX));

	min_bit = find_last_bit(info->vq_map, SVE_VQ_MAX);
	info->min_vl = sve_vl_from_vq(__bit_to_vq(min_bit));

	max_bit = find_first_bit(info->vq_map, SVE_VQ_MAX);
	info->max_vl = sve_vl_from_vq(__bit_to_vq(max_bit));

	WARN_ON(info->min_vl > info->max_vl);

	/*
	 * For the default VL, pick the maximum supported value <= 32
	 * (256 bits) if there is one since this is guaranteed not to
	 * grow the signal frame when in streaming mode, otherwise the
	 * minimum available VL will be used.
	 */
	set_sme_default_vl(find_supported_vector_length(ARM64_VEC_SME, 32));

	pr_info("SME: minimum available vector length %u bytes per vector\n",
		info->min_vl);
	pr_info("SME: maximum available vector length %u bytes per vector\n",
		info->max_vl);
	pr_info("SME: default vector length %u bytes per vector\n",
		get_sme_default_vl());
}

#endif /* CONFIG_ARM64_SME */

static void sve_init_regs(void)
{
	/*
	 * Convert the FPSIMD state to SVE, zeroing all the state that
	 * is not shared with FPSIMD. If (as is likely) the current
	 * state is live in the registers then do this there and
	 * update our metadata for the current task including
	 * disabling the trap, otherwise update our in-memory copy.
	 * We are guaranteed to not be in streaming mode, we can only
	 * take a SVE trap when not in streaming mode and we can't be
	 * in streaming mode when taking a SME trap.
	 */
	if (!test_thread_flag(TIF_FOREIGN_FPSTATE)) {
		unsigned long vq_minus_one =
			sve_vq_from_vl(task_get_sve_vl(current)) - 1;
		sve_set_vq(vq_minus_one);
		sve_flush_live(true, vq_minus_one);
		fpsimd_bind_task_to_cpu();
	} else {
		fpsimd_to_sve(current);
		current->thread.fp_type = FP_STATE_SVE;
	}
}

/*
 * Trapped SVE access
 *
 * Storage is allocated for the full SVE state, the current FPSIMD
 * register contents are migrated across, and the access trap is
 * disabled.
 *
 * TIF_SVE should be clear on entry: otherwise, fpsimd_restore_current_state()
 * would have disabled the SVE access trap for userspace during
 * ret_to_user, making an SVE access trap impossible in that case.
 */
void do_sve_acc(unsigned long esr, struct pt_regs *regs)
{
	/* Even if we chose not to use SVE, the hardware could still trap: */
	if (unlikely(!system_supports_sve()) || WARN_ON(is_compat_task())) {
		force_signal_inject(SIGILL, ILL_ILLOPC, regs->pc, 0);
		return;
	}

	sve_alloc(current, true);
	if (!current->thread.sve_state) {
		force_sig(SIGKILL);
		return;
	}

	get_cpu_fpsimd_context();

	if (test_and_set_thread_flag(TIF_SVE))
		WARN_ON(1); /* SVE access shouldn't have trapped */

	/*
	 * Even if the task can have used streaming mode we can only
	 * generate SVE access traps in normal SVE mode and
	 * transitioning out of streaming mode may discard any
	 * streaming mode state.  Always clear the high bits to avoid
	 * any potential errors tracking what is properly initialised.
	 */
	sve_init_regs();

	put_cpu_fpsimd_context();
}

/*
 * Trapped SME access
 *
 * Storage is allocated for the full SVE and SME state, the current
 * FPSIMD register contents are migrated to SVE if SVE is not already
 * active, and the access trap is disabled.
 *
 * TIF_SME should be clear on entry: otherwise, fpsimd_restore_current_state()
 * would have disabled the SME access trap for userspace during
 * ret_to_user, making an SME access trap impossible in that case.
 */
void do_sme_acc(unsigned long esr, struct pt_regs *regs)
{
	/* Even if we chose not to use SME, the hardware could still trap: */
	if (unlikely(!system_supports_sme()) || WARN_ON(is_compat_task())) {
		force_signal_inject(SIGILL, ILL_ILLOPC, regs->pc, 0);
		return;
	}

	/*
	 * If this not a trap due to SME being disabled then something
	 * is being used in the wrong mode, report as SIGILL.
	 */
	if (ESR_ELx_ISS(esr) != ESR_ELx_SME_ISS_SME_DISABLED) {
		force_signal_inject(SIGILL, ILL_ILLOPC, regs->pc, 0);
		return;
	}

	sve_alloc(current, false);
	sme_alloc(current, true);
	if (!current->thread.sve_state || !current->thread.sme_state) {
		force_sig(SIGKILL);
		return;
	}

	get_cpu_fpsimd_context();

	/* With TIF_SME userspace shouldn't generate any traps */
	if (test_and_set_thread_flag(TIF_SME))
		WARN_ON(1);

	if (!test_thread_flag(TIF_FOREIGN_FPSTATE)) {
		unsigned long vq_minus_one =
			sve_vq_from_vl(task_get_sme_vl(current)) - 1;
		sme_set_vq(vq_minus_one);

		fpsimd_bind_task_to_cpu();
	}

	put_cpu_fpsimd_context();
}

/*
 * Trapped FP/ASIMD access.
 */
void do_fpsimd_acc(unsigned long esr, struct pt_regs *regs)
{
	/* Even if we chose not to use FPSIMD, the hardware could still trap: */
	if (!system_supports_fpsimd()) {
		force_signal_inject(SIGILL, ILL_ILLOPC, regs->pc, 0);
		return;
	}

	/*
	 * When FPSIMD is enabled, we should never take a trap unless something
	 * has gone very wrong.
	 */
	BUG();
}

/*
 * Raise a SIGFPE for the current process.
 */
void do_fpsimd_exc(unsigned long esr, struct pt_regs *regs)
{
	unsigned int si_code = FPE_FLTUNK;

	if (esr & ESR_ELx_FP_EXC_TFV) {
		if (esr & FPEXC_IOF)
			si_code = FPE_FLTINV;
		else if (esr & FPEXC_DZF)
			si_code = FPE_FLTDIV;
		else if (esr & FPEXC_OFF)
			si_code = FPE_FLTOVF;
		else if (esr & FPEXC_UFF)
			si_code = FPE_FLTUND;
		else if (esr & FPEXC_IXF)
			si_code = FPE_FLTRES;
	}

	send_sig_fault(SIGFPE, si_code,
		       (void __user *)instruction_pointer(regs),
		       current);
}

void fpsimd_thread_switch(struct task_struct *next)
{
	bool wrong_task, wrong_cpu;

	if (!system_supports_fpsimd())
		return;

	__get_cpu_fpsimd_context();

	/* Save unsaved fpsimd state, if any: */
	fpsimd_save();

	/*
	 * Fix up TIF_FOREIGN_FPSTATE to correctly describe next's
	 * state.  For kernel threads, FPSIMD registers are never loaded
	 * and wrong_task and wrong_cpu will always be true.
	 */
	wrong_task = __this_cpu_read(fpsimd_last_state.st) !=
					&next->thread.uw.fpsimd_state;
	wrong_cpu = next->thread.fpsimd_cpu != smp_processor_id();

	update_tsk_thread_flag(next, TIF_FOREIGN_FPSTATE,
			       wrong_task || wrong_cpu);

	__put_cpu_fpsimd_context();
}

static void fpsimd_flush_thread_vl(enum vec_type type)
{
	int vl, supported_vl;

	/*
	 * Reset the task vector length as required.  This is where we
	 * ensure that all user tasks have a valid vector length
	 * configured: no kernel task can become a user task without
	 * an exec and hence a call to this function.  By the time the
	 * first call to this function is made, all early hardware
	 * probing is complete, so __sve_default_vl should be valid.
	 * If a bug causes this to go wrong, we make some noise and
	 * try to fudge thread.sve_vl to a safe value here.
	 */
	vl = task_get_vl_onexec(current, type);
	if (!vl)
		vl = get_default_vl(type);

	if (WARN_ON(!sve_vl_valid(vl)))
		vl = vl_info[type].min_vl;

	supported_vl = find_supported_vector_length(type, vl);
	if (WARN_ON(supported_vl != vl))
		vl = supported_vl;

	task_set_vl(current, type, vl);

	/*
	 * If the task is not set to inherit, ensure that the vector
	 * length will be reset by a subsequent exec:
	 */
	if (!test_thread_flag(vec_vl_inherit_flag(type)))
		task_set_vl_onexec(current, type, 0);
}

void fpsimd_flush_thread(void)
{
	void *sve_state = NULL;
	void *sme_state = NULL;

	if (!system_supports_fpsimd())
		return;

	get_cpu_fpsimd_context();

	fpsimd_flush_task_state(current);
	memset(&current->thread.uw.fpsimd_state, 0,
	       sizeof(current->thread.uw.fpsimd_state));

	if (system_supports_sve()) {
		clear_thread_flag(TIF_SVE);

		/* Defer kfree() while in atomic context */
		sve_state = current->thread.sve_state;
		current->thread.sve_state = NULL;

		fpsimd_flush_thread_vl(ARM64_VEC_SVE);
	}

	if (system_supports_sme()) {
		clear_thread_flag(TIF_SME);

		/* Defer kfree() while in atomic context */
		sme_state = current->thread.sme_state;
		current->thread.sme_state = NULL;

		fpsimd_flush_thread_vl(ARM64_VEC_SME);
		current->thread.svcr = 0;
	}

	current->thread.fp_type = FP_STATE_FPSIMD;

	put_cpu_fpsimd_context();
	kfree(sve_state);
	kfree(sme_state);
}

/*
 * Save the userland FPSIMD state of 'current' to memory, but only if the state
 * currently held in the registers does in fact belong to 'current'
 */
void fpsimd_preserve_current_state(void)
{
	if (!system_supports_fpsimd())
		return;

	get_cpu_fpsimd_context();
	fpsimd_save();
	put_cpu_fpsimd_context();
}

/*
 * Like fpsimd_preserve_current_state(), but ensure that
 * current->thread.uw.fpsimd_state is updated so that it can be copied to
 * the signal frame.
 */
void fpsimd_signal_preserve_current_state(void)
{
	fpsimd_preserve_current_state();
	if (test_thread_flag(TIF_SVE))
		sve_to_fpsimd(current);
}

/*
 * Called by KVM when entering the guest.
 */
void fpsimd_kvm_prepare(void)
{
	if (!system_supports_sve())
		return;

	/*
	 * KVM does not save host SVE state since we can only enter
	 * the guest from a syscall so the ABI means that only the
	 * non-saved SVE state needs to be saved.  If we have left
	 * SVE enabled for performance reasons then update the task
	 * state to be FPSIMD only.
	 */
	get_cpu_fpsimd_context();

	if (test_and_clear_thread_flag(TIF_SVE)) {
		sve_to_fpsimd(current);
		current->thread.fp_type = FP_STATE_FPSIMD;
	}

	put_cpu_fpsimd_context();
}

/*
 * Associate current's FPSIMD context with this cpu
 * The caller must have ownership of the cpu FPSIMD context before calling
 * this function.
 */
static void fpsimd_bind_task_to_cpu(void)
{
	struct cpu_fp_state *last = this_cpu_ptr(&fpsimd_last_state);

	WARN_ON(!system_supports_fpsimd());
	last->st = &current->thread.uw.fpsimd_state;
	last->sve_state = current->thread.sve_state;
	last->sme_state = current->thread.sme_state;
	last->sve_vl = task_get_sve_vl(current);
	last->sme_vl = task_get_sme_vl(current);
	last->svcr = &current->thread.svcr;
	last->fp_type = &current->thread.fp_type;
	last->to_save = FP_STATE_CURRENT;
	current->thread.fpsimd_cpu = smp_processor_id();

	/*
	 * Toggle SVE and SME trapping for userspace if needed, these
	 * are serialsied by ret_to_user().
	 */
	if (system_supports_sme()) {
		if (test_thread_flag(TIF_SME))
			sme_user_enable();
		else
			sme_user_disable();
	}

	if (system_supports_sve()) {
		if (test_thread_flag(TIF_SVE))
			sve_user_enable();
		else
			sve_user_disable();
	}
}

void fpsimd_bind_state_to_cpu(struct cpu_fp_state *state)
{
	struct cpu_fp_state *last = this_cpu_ptr(&fpsimd_last_state);

	WARN_ON(!system_supports_fpsimd());
	WARN_ON(!in_softirq() && !irqs_disabled());

	*last = *state;
}

/*
 * Load the userland FPSIMD state of 'current' from memory, but only if the
 * FPSIMD state already held in the registers is /not/ the most recent FPSIMD
 * state of 'current'.  This is called when we are preparing to return to
 * userspace to ensure that userspace sees a good register state.
 */
void fpsimd_restore_current_state(void)
{
	/*
	 * TIF_FOREIGN_FPSTATE is set on the init task and copied by
	 * arch_dup_task_struct() regardless of whether FP/SIMD is detected.
	 * Thus user threads can have this set even when FP/SIMD hasn't been
	 * detected.
	 *
	 * When FP/SIMD is detected, begin_new_exec() will set
	 * TIF_FOREIGN_FPSTATE via flush_thread() -> fpsimd_flush_thread(),
	 * and fpsimd_thread_switch() will set TIF_FOREIGN_FPSTATE when
	 * switching tasks. We detect FP/SIMD before we exec the first user
	 * process, ensuring this has TIF_FOREIGN_FPSTATE set and
	 * do_notify_resume() will call fpsimd_restore_current_state() to
	 * install the user FP/SIMD context.
	 *
	 * When FP/SIMD is not detected, nothing else will clear or set
	 * TIF_FOREIGN_FPSTATE prior to the first return to userspace, and
	 * we must clear TIF_FOREIGN_FPSTATE to avoid do_notify_resume()
	 * looping forever calling fpsimd_restore_current_state().
	 */
	if (!system_supports_fpsimd()) {
		clear_thread_flag(TIF_FOREIGN_FPSTATE);
		return;
	}

	get_cpu_fpsimd_context();

	if (test_and_clear_thread_flag(TIF_FOREIGN_FPSTATE)) {
		task_fpsimd_load();
		fpsimd_bind_task_to_cpu();
	}

	put_cpu_fpsimd_context();
}

/*
 * Load an updated userland FPSIMD state for 'current' from memory and set the
 * flag that indicates that the FPSIMD register contents are the most recent
 * FPSIMD state of 'current'. This is used by the signal code to restore the
 * register state when returning from a signal handler in FPSIMD only cases,
 * any SVE context will be discarded.
 */
void fpsimd_update_current_state(struct user_fpsimd_state const *state)
{
	if (WARN_ON(!system_supports_fpsimd()))
		return;

	get_cpu_fpsimd_context();

	current->thread.uw.fpsimd_state = *state;
	if (test_thread_flag(TIF_SVE))
		fpsimd_to_sve(current);

	task_fpsimd_load();
	fpsimd_bind_task_to_cpu();

	clear_thread_flag(TIF_FOREIGN_FPSTATE);

	put_cpu_fpsimd_context();
}

/*
 * Invalidate live CPU copies of task t's FPSIMD state
 *
 * This function may be called with preemption enabled.  The barrier()
 * ensures that the assignment to fpsimd_cpu is visible to any
 * preemption/softirq that could race with set_tsk_thread_flag(), so
 * that TIF_FOREIGN_FPSTATE cannot be spuriously re-cleared.
 *
 * The final barrier ensures that TIF_FOREIGN_FPSTATE is seen set by any
 * subsequent code.
 */
void fpsimd_flush_task_state(struct task_struct *t)
{
	t->thread.fpsimd_cpu = NR_CPUS;
	/*
	 * If we don't support fpsimd, bail out after we have
	 * reset the fpsimd_cpu for this task and clear the
	 * FPSTATE.
	 */
	if (!system_supports_fpsimd())
		return;
	barrier();
	set_tsk_thread_flag(t, TIF_FOREIGN_FPSTATE);

	barrier();
}

/*
 * Invalidate any task's FPSIMD state that is present on this cpu.
 * The FPSIMD context should be acquired with get_cpu_fpsimd_context()
 * before calling this function.
 */
static void fpsimd_flush_cpu_state(void)
{
	WARN_ON(!system_supports_fpsimd());
	__this_cpu_write(fpsimd_last_state.st, NULL);

	/*
	 * Leaving streaming mode enabled will cause issues for any kernel
	 * NEON and leaving streaming mode or ZA enabled may increase power
	 * consumption.
	 */
	if (system_supports_sme())
		sme_smstop();

	set_thread_flag(TIF_FOREIGN_FPSTATE);
}

/*
 * Save the FPSIMD state to memory and invalidate cpu view.
 * This function must be called with preemption disabled.
 */
void fpsimd_save_and_flush_cpu_state(void)
{
	if (!system_supports_fpsimd())
		return;
	WARN_ON(preemptible());
	__get_cpu_fpsimd_context();
	fpsimd_save();
	fpsimd_flush_cpu_state();
	__put_cpu_fpsimd_context();
}

#ifdef CONFIG_KERNEL_MODE_NEON

/*
 * Kernel-side NEON support functions
 */

/*
 * kernel_neon_begin(): obtain the CPU FPSIMD registers for use by the calling
 * context
 *
 * Must not be called unless may_use_simd() returns true.
 * Task context in the FPSIMD registers is saved back to memory as necessary.
 *
 * A matching call to kernel_neon_end() must be made before returning from the
 * calling context.
 *
 * The caller may freely use the FPSIMD registers until kernel_neon_end() is
 * called.
 */
void kernel_neon_begin(void)
{
	if (WARN_ON(!system_supports_fpsimd()))
		return;

	BUG_ON(!may_use_simd());

	get_cpu_fpsimd_context();

	/* Save unsaved fpsimd state, if any: */
	fpsimd_save();

	/* Invalidate any task state remaining in the fpsimd regs: */
	fpsimd_flush_cpu_state();
}
EXPORT_SYMBOL_GPL(kernel_neon_begin);

/*
 * kernel_neon_end(): give the CPU FPSIMD registers back to the current task
 *
 * Must be called from a context in which kernel_neon_begin() was previously
 * called, with no call to kernel_neon_end() in the meantime.
 *
 * The caller must not use the FPSIMD registers after this function is called,
 * unless kernel_neon_begin() is called again in the meantime.
 */
void kernel_neon_end(void)
{
	if (!system_supports_fpsimd())
		return;

	put_cpu_fpsimd_context();
}
EXPORT_SYMBOL_GPL(kernel_neon_end);

#ifdef CONFIG_EFI

static DEFINE_PER_CPU(struct user_fpsimd_state, efi_fpsimd_state);
static DEFINE_PER_CPU(bool, efi_fpsimd_state_used);
static DEFINE_PER_CPU(bool, efi_sve_state_used);
static DEFINE_PER_CPU(bool, efi_sm_state);

/*
 * EFI runtime services support functions
 *
 * The ABI for EFI runtime services allows EFI to use FPSIMD during the call.
 * This means that for EFI (and only for EFI), we have to assume that FPSIMD
 * is always used rather than being an optional accelerator.
 *
 * These functions provide the necessary support for ensuring FPSIMD
 * save/restore in the contexts from which EFI is used.
 *
 * Do not use them for any other purpose -- if tempted to do so, you are
 * either doing something wrong or you need to propose some refactoring.
 */

/*
 * __efi_fpsimd_begin(): prepare FPSIMD for making an EFI runtime services call
 */
void __efi_fpsimd_begin(void)
{
	if (!system_supports_fpsimd())
		return;

	WARN_ON(preemptible());

	if (may_use_simd()) {
		kernel_neon_begin();
	} else {
		/*
		 * If !efi_sve_state, SVE can't be in use yet and doesn't need
		 * preserving:
		 */
		if (system_supports_sve() && likely(efi_sve_state)) {
			char *sve_state = this_cpu_ptr(efi_sve_state);
			bool ffr = true;
			u64 svcr;

			__this_cpu_write(efi_sve_state_used, true);

			if (system_supports_sme()) {
				svcr = read_sysreg_s(SYS_SVCR);

				__this_cpu_write(efi_sm_state,
						 svcr & SVCR_SM_MASK);

				/*
				 * Unless we have FA64 FFR does not
				 * exist in streaming mode.
				 */
				if (!system_supports_fa64())
					ffr = !(svcr & SVCR_SM_MASK);
			}

			sve_save_state(sve_state + sve_ffr_offset(sve_max_vl()),
				       &this_cpu_ptr(&efi_fpsimd_state)->fpsr,
				       ffr);

			if (system_supports_sme())
				sysreg_clear_set_s(SYS_SVCR,
						   SVCR_SM_MASK, 0);

		} else {
			fpsimd_save_state(this_cpu_ptr(&efi_fpsimd_state));
		}

		__this_cpu_write(efi_fpsimd_state_used, true);
	}
}

/*
 * __efi_fpsimd_end(): clean up FPSIMD after an EFI runtime services call
 */
void __efi_fpsimd_end(void)
{
	if (!system_supports_fpsimd())
		return;

	if (!__this_cpu_xchg(efi_fpsimd_state_used, false)) {
		kernel_neon_end();
	} else {
		if (system_supports_sve() &&
		    likely(__this_cpu_read(efi_sve_state_used))) {
			char const *sve_state = this_cpu_ptr(efi_sve_state);
			bool ffr = true;

			/*
			 * Restore streaming mode; EFI calls are
			 * normal function calls so should not return in
			 * streaming mode.
			 */
			if (system_supports_sme()) {
				if (__this_cpu_read(efi_sm_state)) {
					sysreg_clear_set_s(SYS_SVCR,
							   0,
							   SVCR_SM_MASK);

					/*
					 * Unless we have FA64 FFR does not
					 * exist in streaming mode.
					 */
					if (!system_supports_fa64())
						ffr = false;
				}
			}

			sve_load_state(sve_state + sve_ffr_offset(sve_max_vl()),
				       &this_cpu_ptr(&efi_fpsimd_state)->fpsr,
				       ffr);

			__this_cpu_write(efi_sve_state_used, false);
		} else {
			fpsimd_load_state(this_cpu_ptr(&efi_fpsimd_state));
		}
	}
}

#endif /* CONFIG_EFI */

#endif /* CONFIG_KERNEL_MODE_NEON */

#ifdef CONFIG_CPU_PM
static int fpsimd_cpu_pm_notifier(struct notifier_block *self,
				  unsigned long cmd, void *v)
{
	switch (cmd) {
	case CPU_PM_ENTER:
		fpsimd_save_and_flush_cpu_state();
		break;
	case CPU_PM_EXIT:
		break;
	case CPU_PM_ENTER_FAILED:
	default:
		return NOTIFY_DONE;
	}
	return NOTIFY_OK;
}

static struct notifier_block fpsimd_cpu_pm_notifier_block = {
	.notifier_call = fpsimd_cpu_pm_notifier,
};

static void __init fpsimd_pm_init(void)
{
	cpu_pm_register_notifier(&fpsimd_cpu_pm_notifier_block);
}

#else
static inline void fpsimd_pm_init(void) { }
#endif /* CONFIG_CPU_PM */

#ifdef CONFIG_HOTPLUG_CPU
static int fpsimd_cpu_dead(unsigned int cpu)
{
	per_cpu(fpsimd_last_state.st, cpu) = NULL;
	return 0;
}

static inline void fpsimd_hotplug_init(void)
{
	cpuhp_setup_state_nocalls(CPUHP_ARM64_FPSIMD_DEAD, "arm64/fpsimd:dead",
				  NULL, fpsimd_cpu_dead);
}

#else
static inline void fpsimd_hotplug_init(void) { }
#endif

void cpu_enable_fpsimd(const struct arm64_cpu_capabilities *__always_unused p)
{
	unsigned long enable = CPACR_EL1_FPEN_EL1EN | CPACR_EL1_FPEN_EL0EN;
	write_sysreg(read_sysreg(CPACR_EL1) | enable, CPACR_EL1);
	isb();
}

/*
 * FP/SIMD support code initialisation.
 */
static int __init fpsimd_init(void)
{
	if (cpu_have_named_feature(FP)) {
		fpsimd_pm_init();
		fpsimd_hotplug_init();
	} else {
		pr_notice("Floating-point is not implemented\n");
	}

	if (!cpu_have_named_feature(ASIMD))
		pr_notice("Advanced SIMD is not implemented\n");


	sve_sysctl_init();
	sme_sysctl_init();

	return 0;
}
core_initcall(fpsimd_init);<|MERGE_RESOLUTION|>--- conflicted
+++ resolved
@@ -1166,28 +1166,6 @@
 	isb();
 }
 
-<<<<<<< HEAD
-=======
-/*
- * Read the pseudo-ZCR used by cpufeatures to identify the supported SVE
- * vector length.
- *
- * Use only if SVE is present and enabled.
- * This function clobbers the SVE vector length.
- */
-u64 read_zcr_features(void)
-{
-	/*
-	 * Set the maximum possible VL, and write zeroes to all other
-	 * bits to see if they stick.
-	 */
-	write_sysreg_s(ZCR_ELx_LEN_MASK, SYS_ZCR_EL1);
-
-	/* Return LEN value that would be written to get the maximum VL */
-	return sve_vq_from_vl(sve_get_vl()) - 1;
-}
-
->>>>>>> e8d4006d
 void __init sve_setup(void)
 {
 	struct vl_info *info = &vl_info[ARM64_VEC_SVE];
@@ -1320,28 +1298,6 @@
 		       SYS_SMCR_EL1);
 }
 
-<<<<<<< HEAD
-=======
-/*
- * Read the pseudo-SMCR used by cpufeatures to identify the supported
- * vector length.
- *
- * Use only if SME is present and enabled.
- * This function clobbers the SME vector length.
- */
-u64 read_smcr_features(void)
-{
-	/*
-	 * Set the maximum possible VL.
-	 */
-	write_sysreg_s(read_sysreg_s(SYS_SMCR_EL1) | SMCR_ELx_LEN_MASK,
-		       SYS_SMCR_EL1);
-
-	/* Return LEN value that would be written to get the maximum VL */
-	return sve_vq_from_vl(sme_get_vl()) - 1;
-}
-
->>>>>>> e8d4006d
 void __init sme_setup(void)
 {
 	struct vl_info *info = &vl_info[ARM64_VEC_SME];
