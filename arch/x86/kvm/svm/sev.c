--- conflicted
+++ resolved
@@ -23,10 +23,7 @@
 #include <asm/pkru.h>
 #include <asm/trapnr.h>
 #include <asm/fpu/xcr.h>
-<<<<<<< HEAD
-=======
 #include <asm/fpu/xstate.h>
->>>>>>> 0c383648
 #include <asm/debugreg.h>
 
 #include "mmu.h"
@@ -51,15 +48,6 @@
 module_param_named(sev_es, sev_es_enabled, bool, 0444);
 
 /* enable/disable SEV-ES DebugSwap support */
-<<<<<<< HEAD
-static bool sev_es_debug_swap_enabled = false;
-module_param_named(debug_swap, sev_es_debug_swap_enabled, bool, 0444);
-#else
-#define sev_enabled false
-#define sev_es_enabled false
-#define sev_es_debug_swap_enabled false
-#endif /* CONFIG_KVM_AMD_SEV */
-=======
 static bool sev_es_debug_swap_enabled = true;
 module_param_named(debug_swap, sev_es_debug_swap_enabled, bool, 0444);
 static u64 sev_supported_vmsa_features;
@@ -67,7 +55,6 @@
 #define AP_RESET_HOLD_NONE		0
 #define AP_RESET_HOLD_NAE_EVENT		1
 #define AP_RESET_HOLD_MSR_PROTO		2
->>>>>>> 0c383648
 
 static u8 sev_enc_bit;
 static DECLARE_RWSEM(sev_deactivate_lock);
@@ -269,18 +256,13 @@
 {
 	struct kvm_sev_info *sev = &to_kvm_svm(kvm)->sev_info;
 	struct sev_platform_init_args init_args = {0};
-<<<<<<< HEAD
-=======
 	bool es_active = vm_type != KVM_X86_SEV_VM;
 	u64 valid_vmsa_features = es_active ? sev_supported_vmsa_features : 0;
->>>>>>> 0c383648
 	int ret;
 
 	if (kvm->created_vcpus)
 		return -EINVAL;
 
-<<<<<<< HEAD
-=======
 	if (data->flags)
 		return -EINVAL;
 
@@ -290,14 +272,10 @@
 	if (data->ghcb_version > GHCB_VERSION_MAX || (!es_active && data->ghcb_version))
 		return -EINVAL;
 
->>>>>>> 0c383648
 	if (unlikely(sev->active))
 		return -EINVAL;
 
 	sev->active = true;
-<<<<<<< HEAD
-	sev->es_active = argp->id == KVM_SEV_ES_INIT;
-=======
 	sev->es_active = es_active;
 	sev->vmsa_features = data->vmsa_features;
 	sev->ghcb_version = data->ghcb_version;
@@ -310,7 +288,6 @@
 	if (sev->es_active && !sev->ghcb_version)
 		sev->ghcb_version = GHCB_VERSION_DEFAULT;
 
->>>>>>> 0c383648
 	ret = sev_asid_new(sev);
 	if (ret)
 		goto e_no_asid;
@@ -716,12 +693,6 @@
 	save->xss  = svm->vcpu.arch.ia32_xss;
 	save->dr6  = svm->vcpu.arch.dr6;
 
-<<<<<<< HEAD
-	if (sev_es_debug_swap_enabled) {
-		save->sev_features |= SVM_SEV_FEAT_DEBUG_SWAP;
-		pr_warn_once("Enabling DebugSwap with KVM_SEV_ES_INIT. "
-			     "This will not work starting with Linux 6.10\n");
-=======
 	save->sev_features = sev->vmsa_features;
 
 	/*
@@ -760,7 +731,6 @@
 			memcpy(save->fpreg_ymm, s, 256);
 		else
 			memset(save->fpreg_ymm, 0, 256);
->>>>>>> 0c383648
 	}
 
 	pr_debug("Virtual Machine Save Area (VMSA):\n");
@@ -2475,14 +2445,10 @@
 	if (!sev_es_enabled || !cpu_feature_enabled(X86_FEATURE_DEBUG_SWAP) ||
 	    !cpu_feature_enabled(X86_FEATURE_NO_NESTED_DATA_BP))
 		sev_es_debug_swap_enabled = false;
-<<<<<<< HEAD
-#endif
-=======
 
 	sev_supported_vmsa_features = 0;
 	if (sev_es_debug_swap_enabled)
 		sev_supported_vmsa_features |= SVM_SEV_FEAT_DEBUG_SWAP;
->>>>>>> 0c383648
 }
 
 void sev_hardware_unsetup(void)
@@ -3292,11 +3258,7 @@
 	svm_set_intercept(svm, TRAP_CR8_WRITE);
 
 	vmcb->control.intercepts[INTERCEPT_DR] = 0;
-<<<<<<< HEAD
-	if (!sev_es_debug_swap_enabled) {
-=======
 	if (!sev_vcpu_has_debug_swap(svm)) {
->>>>>>> 0c383648
 		vmcb_set_intercept(&vmcb->control, INTERCEPT_DR7_READ);
 		vmcb_set_intercept(&vmcb->control, INTERCEPT_DR7_WRITE);
 		recalc_intercepts(svm);
@@ -3319,13 +3281,6 @@
 	/* Clear intercepts on selected MSRs */
 	set_msr_interception(vcpu, svm->msrpm, MSR_EFER, 1, 1);
 	set_msr_interception(vcpu, svm->msrpm, MSR_IA32_CR_PAT, 1, 1);
-<<<<<<< HEAD
-	set_msr_interception(vcpu, svm->msrpm, MSR_IA32_LASTBRANCHFROMIP, 1, 1);
-	set_msr_interception(vcpu, svm->msrpm, MSR_IA32_LASTBRANCHTOIP, 1, 1);
-	set_msr_interception(vcpu, svm->msrpm, MSR_IA32_LASTINTFROMIP, 1, 1);
-	set_msr_interception(vcpu, svm->msrpm, MSR_IA32_LASTINTTOIP, 1, 1);
-=======
->>>>>>> 0c383648
 }
 
 void sev_init_vmcb(struct vcpu_svm *svm)
@@ -3385,11 +3340,7 @@
 	 * the CPU (Type-B). If DebugSwap is disabled/unsupported, the CPU both
 	 * saves and loads debug registers (Type-A).
 	 */
-<<<<<<< HEAD
-	if (sev_es_debug_swap_enabled) {
-=======
 	if (sev_vcpu_has_debug_swap(svm)) {
->>>>>>> 0c383648
 		hostsa->dr0 = native_get_debugreg(0);
 		hostsa->dr1 = native_get_debugreg(1);
 		hostsa->dr2 = native_get_debugreg(2);
@@ -3467,40 +3418,5 @@
 	else
 		__free_page(p + 1);
 
-<<<<<<< HEAD
-	ghcb_set_sw_exit_info_2(svm->sev_es.ghcb, 1);
-}
-
-struct page *snp_safe_alloc_page(struct kvm_vcpu *vcpu)
-{
-	unsigned long pfn;
-	struct page *p;
-
-	if (!cc_platform_has(CC_ATTR_HOST_SEV_SNP))
-		return alloc_page(GFP_KERNEL_ACCOUNT | __GFP_ZERO);
-
-	/*
-	 * Allocate an SNP-safe page to workaround the SNP erratum where
-	 * the CPU will incorrectly signal an RMP violation #PF if a
-	 * hugepage (2MB or 1GB) collides with the RMP entry of a
-	 * 2MB-aligned VMCB, VMSA, or AVIC backing page.
-	 *
-	 * Allocate one extra page, choose a page which is not
-	 * 2MB-aligned, and free the other.
-	 */
-	p = alloc_pages(GFP_KERNEL_ACCOUNT | __GFP_ZERO, 1);
-	if (!p)
-		return NULL;
-
-	split_page(p, 1);
-
-	pfn = page_to_pfn(p);
-	if (IS_ALIGNED(pfn, PTRS_PER_PMD))
-		__free_page(p++);
-	else
-		__free_page(p + 1);
-
-=======
->>>>>>> 0c383648
 	return p;
 }