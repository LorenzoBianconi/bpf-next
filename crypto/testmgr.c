--- conflicted
+++ resolved
@@ -40,12 +40,9 @@
 module_param(notests, bool, 0644);
 MODULE_PARM_DESC(notests, "disable crypto self-tests");
 
-<<<<<<< HEAD
-=======
 static bool panic_on_fail;
 module_param(panic_on_fail, bool, 0444);
 
->>>>>>> 0ecfebd2
 #ifdef CONFIG_CRYPTO_MANAGER_EXTRA_TESTS
 static bool noextratests;
 module_param(noextratests, bool, 0644);
@@ -54,12 +51,9 @@
 static unsigned int fuzz_iterations = 100;
 module_param(fuzz_iterations, uint, 0644);
 MODULE_PARM_DESC(fuzz_iterations, "number of fuzz test iterations");
-<<<<<<< HEAD
-=======
 
 DEFINE_PER_CPU(bool, crypto_simd_disabled_for_test);
 EXPORT_PER_CPU_SYMBOL_GPL(crypto_simd_disabled_for_test);
->>>>>>> 0ecfebd2
 #endif
 
 #ifdef CONFIG_CRYPTO_MANAGER_DISABLE_TESTS
@@ -239,20 +233,14 @@
  *				  @offset
  * @flush_type: for hashes, whether an update() should be done now vs.
  *		continuing to accumulate data
-<<<<<<< HEAD
-=======
  * @nosimd: if doing the pending update(), do it with SIMD disabled?
->>>>>>> 0ecfebd2
  */
 struct test_sg_division {
 	unsigned int proportion_of_total;
 	unsigned int offset;
 	bool offset_relative_to_alignmask;
 	enum flush_type flush_type;
-<<<<<<< HEAD
-=======
 	bool nosimd;
->>>>>>> 0ecfebd2
 };
 
 /**
@@ -272,10 +260,7 @@
  * @iv_offset_relative_to_alignmask: if true, add the algorithm's alignmask to
  *				     the @iv_offset
  * @finalization_type: what finalization function to use for hashes
-<<<<<<< HEAD
-=======
  * @nosimd: execute with SIMD disabled?  Requires !CRYPTO_TFM_REQ_MAY_SLEEP.
->>>>>>> 0ecfebd2
  */
 struct testvec_config {
 	const char *name;
@@ -286,7 +271,7 @@
 	unsigned int iv_offset;
 	bool iv_offset_relative_to_alignmask;
 	enum finalization_type finalization_type;
-<<<<<<< HEAD
+	bool nosimd;
 };
 
 #define TESTVEC_CONFIG_NAMELEN	192
@@ -438,202 +423,6 @@
 	return ndivs;
 }
 
-static bool valid_sg_divisions(const struct test_sg_division *divs,
-			       unsigned int count, bool *any_flushes_ret)
-{
-	unsigned int total = 0;
-	unsigned int i;
-
-	for (i = 0; i < count && total != TEST_SG_TOTAL; i++) {
-		if (divs[i].proportion_of_total <= 0 ||
-		    divs[i].proportion_of_total > TEST_SG_TOTAL - total)
-			return false;
-		total += divs[i].proportion_of_total;
-		if (divs[i].flush_type != FLUSH_TYPE_NONE)
-			*any_flushes_ret = true;
-	}
-	return total == TEST_SG_TOTAL &&
-		memchr_inv(&divs[i], 0, (count - i) * sizeof(divs[0])) == NULL;
-}
-
-/*
- * Check whether the given testvec_config is valid.  This isn't strictly needed
- * since every testvec_config should be valid, but check anyway so that people
- * don't unknowingly add broken configs that don't do what they wanted.
- */
-static bool valid_testvec_config(const struct testvec_config *cfg)
-{
-	bool any_flushes = false;
-
-	if (cfg->name == NULL)
-		return false;
-
-	if (!valid_sg_divisions(cfg->src_divs, ARRAY_SIZE(cfg->src_divs),
-				&any_flushes))
-		return false;
-
-	if (cfg->dst_divs[0].proportion_of_total) {
-		if (!valid_sg_divisions(cfg->dst_divs,
-					ARRAY_SIZE(cfg->dst_divs),
-					&any_flushes))
-			return false;
-	} else {
-		if (memchr_inv(cfg->dst_divs, 0, sizeof(cfg->dst_divs)))
-			return false;
-		/* defaults to dst_divs=src_divs */
-=======
-	bool nosimd;
-};
-
-#define TESTVEC_CONFIG_NAMELEN	192
-
-/*
- * The following are the lists of testvec_configs to test for each algorithm
- * type when the basic crypto self-tests are enabled, i.e. when
- * CONFIG_CRYPTO_MANAGER_DISABLE_TESTS is unset.  They aim to provide good test
- * coverage, while keeping the test time much shorter than the full fuzz tests
- * so that the basic tests can be enabled in a wider range of circumstances.
- */
-
-/* Configs for skciphers and aeads */
-static const struct testvec_config default_cipher_testvec_configs[] = {
-	{
-		.name = "in-place",
-		.inplace = true,
-		.src_divs = { { .proportion_of_total = 10000 } },
-	}, {
-		.name = "out-of-place",
-		.src_divs = { { .proportion_of_total = 10000 } },
-	}, {
-		.name = "unaligned buffer, offset=1",
-		.src_divs = { { .proportion_of_total = 10000, .offset = 1 } },
-		.iv_offset = 1,
-	}, {
-		.name = "buffer aligned only to alignmask",
-		.src_divs = {
-			{
-				.proportion_of_total = 10000,
-				.offset = 1,
-				.offset_relative_to_alignmask = true,
-			},
-		},
-		.iv_offset = 1,
-		.iv_offset_relative_to_alignmask = true,
-	}, {
-		.name = "two even aligned splits",
-		.src_divs = {
-			{ .proportion_of_total = 5000 },
-			{ .proportion_of_total = 5000 },
-		},
-	}, {
-		.name = "uneven misaligned splits, may sleep",
-		.req_flags = CRYPTO_TFM_REQ_MAY_SLEEP,
-		.src_divs = {
-			{ .proportion_of_total = 1900, .offset = 33 },
-			{ .proportion_of_total = 3300, .offset = 7  },
-			{ .proportion_of_total = 4800, .offset = 18 },
-		},
-		.iv_offset = 3,
-	}, {
-		.name = "misaligned splits crossing pages, inplace",
-		.inplace = true,
-		.src_divs = {
-			{
-				.proportion_of_total = 7500,
-				.offset = PAGE_SIZE - 32
-			}, {
-				.proportion_of_total = 2500,
-				.offset = PAGE_SIZE - 7
-			},
-		},
-	}
-};
-
-static const struct testvec_config default_hash_testvec_configs[] = {
-	{
-		.name = "init+update+final aligned buffer",
-		.src_divs = { { .proportion_of_total = 10000 } },
-		.finalization_type = FINALIZATION_TYPE_FINAL,
-	}, {
-		.name = "init+finup aligned buffer",
-		.src_divs = { { .proportion_of_total = 10000 } },
-		.finalization_type = FINALIZATION_TYPE_FINUP,
-	}, {
-		.name = "digest aligned buffer",
-		.src_divs = { { .proportion_of_total = 10000 } },
-		.finalization_type = FINALIZATION_TYPE_DIGEST,
-	}, {
-		.name = "init+update+final misaligned buffer",
-		.src_divs = { { .proportion_of_total = 10000, .offset = 1 } },
-		.finalization_type = FINALIZATION_TYPE_FINAL,
-	}, {
-		.name = "digest buffer aligned only to alignmask",
-		.src_divs = {
-			{
-				.proportion_of_total = 10000,
-				.offset = 1,
-				.offset_relative_to_alignmask = true,
-			},
-		},
-		.finalization_type = FINALIZATION_TYPE_DIGEST,
-	}, {
-		.name = "init+update+update+final two even splits",
-		.src_divs = {
-			{ .proportion_of_total = 5000 },
-			{
-				.proportion_of_total = 5000,
-				.flush_type = FLUSH_TYPE_FLUSH,
-			},
-		},
-		.finalization_type = FINALIZATION_TYPE_FINAL,
-	}, {
-		.name = "digest uneven misaligned splits, may sleep",
-		.req_flags = CRYPTO_TFM_REQ_MAY_SLEEP,
-		.src_divs = {
-			{ .proportion_of_total = 1900, .offset = 33 },
-			{ .proportion_of_total = 3300, .offset = 7  },
-			{ .proportion_of_total = 4800, .offset = 18 },
-		},
-		.finalization_type = FINALIZATION_TYPE_DIGEST,
-	}, {
-		.name = "digest misaligned splits crossing pages",
-		.src_divs = {
-			{
-				.proportion_of_total = 7500,
-				.offset = PAGE_SIZE - 32,
-			}, {
-				.proportion_of_total = 2500,
-				.offset = PAGE_SIZE - 7,
-			},
-		},
-		.finalization_type = FINALIZATION_TYPE_DIGEST,
-	}, {
-		.name = "import/export",
-		.src_divs = {
-			{
-				.proportion_of_total = 6500,
-				.flush_type = FLUSH_TYPE_REIMPORT,
-			}, {
-				.proportion_of_total = 3500,
-				.flush_type = FLUSH_TYPE_REIMPORT,
-			},
-		},
-		.finalization_type = FINALIZATION_TYPE_FINAL,
-	}
-};
-
-static unsigned int count_test_sg_divisions(const struct test_sg_division *divs)
-{
-	unsigned int remaining = TEST_SG_TOTAL;
-	unsigned int ndivs = 0;
-
-	do {
-		remaining -= divs[ndivs++].proportion_of_total;
-	} while (remaining);
-
-	return ndivs;
-}
-
 #define SGDIVS_HAVE_FLUSHES	BIT(0)
 #define SGDIVS_HAVE_NOSIMD	BIT(1)
 
@@ -652,19 +441,48 @@
 			*flags_ret |= SGDIVS_HAVE_FLUSHES;
 		if (divs[i].nosimd)
 			*flags_ret |= SGDIVS_HAVE_NOSIMD;
->>>>>>> 0ecfebd2
 	}
 	return total == TEST_SG_TOTAL &&
 		memchr_inv(&divs[i], 0, (count - i) * sizeof(divs[0])) == NULL;
 }
 
-<<<<<<< HEAD
+/*
+ * Check whether the given testvec_config is valid.  This isn't strictly needed
+ * since every testvec_config should be valid, but check anyway so that people
+ * don't unknowingly add broken configs that don't do what they wanted.
+ */
+static bool valid_testvec_config(const struct testvec_config *cfg)
+{
+	int flags = 0;
+
+	if (cfg->name == NULL)
+		return false;
+
+	if (!valid_sg_divisions(cfg->src_divs, ARRAY_SIZE(cfg->src_divs),
+				&flags))
+		return false;
+
+	if (cfg->dst_divs[0].proportion_of_total) {
+		if (!valid_sg_divisions(cfg->dst_divs,
+					ARRAY_SIZE(cfg->dst_divs), &flags))
+			return false;
+	} else {
+		if (memchr_inv(cfg->dst_divs, 0, sizeof(cfg->dst_divs)))
+			return false;
+		/* defaults to dst_divs=src_divs */
+	}
+
 	if (cfg->iv_offset +
 	    (cfg->iv_offset_relative_to_alignmask ? MAX_ALGAPI_ALIGNMASK : 0) >
 	    MAX_ALGAPI_ALIGNMASK + 1)
 		return false;
 
-	if (any_flushes && cfg->finalization_type == FINALIZATION_TYPE_DIGEST)
+	if ((flags & (SGDIVS_HAVE_FLUSHES | SGDIVS_HAVE_NOSIMD)) &&
+	    cfg->finalization_type == FINALIZATION_TYPE_DIGEST)
+		return false;
+
+	if ((cfg->nosimd || (flags & SGDIVS_HAVE_NOSIMD)) &&
+	    (cfg->req_flags & CRYPTO_TFM_REQ_MAY_SLEEP))
 		return false;
 
 	return true;
@@ -781,128 +599,9 @@
 		} else {
 			testmgr_poison(addr, partitions[i].length +
 				       TESTMGR_POISON_LEN);
-=======
-/*
- * Check whether the given testvec_config is valid.  This isn't strictly needed
- * since every testvec_config should be valid, but check anyway so that people
- * don't unknowingly add broken configs that don't do what they wanted.
- */
-static bool valid_testvec_config(const struct testvec_config *cfg)
-{
-	int flags = 0;
-
-	if (cfg->name == NULL)
-		return false;
-
-	if (!valid_sg_divisions(cfg->src_divs, ARRAY_SIZE(cfg->src_divs),
-				&flags))
-		return false;
-
-	if (cfg->dst_divs[0].proportion_of_total) {
-		if (!valid_sg_divisions(cfg->dst_divs,
-					ARRAY_SIZE(cfg->dst_divs), &flags))
-			return false;
-	} else {
-		if (memchr_inv(cfg->dst_divs, 0, sizeof(cfg->dst_divs)))
-			return false;
-		/* defaults to dst_divs=src_divs */
-	}
-
-	if (cfg->iv_offset +
-	    (cfg->iv_offset_relative_to_alignmask ? MAX_ALGAPI_ALIGNMASK : 0) >
-	    MAX_ALGAPI_ALIGNMASK + 1)
-		return false;
-
-	if ((flags & (SGDIVS_HAVE_FLUSHES | SGDIVS_HAVE_NOSIMD)) &&
-	    cfg->finalization_type == FINALIZATION_TYPE_DIGEST)
-		return false;
-
-	if ((cfg->nosimd || (flags & SGDIVS_HAVE_NOSIMD)) &&
-	    (cfg->req_flags & CRYPTO_TFM_REQ_MAY_SLEEP))
-		return false;
-
-	return true;
-}
-
-struct test_sglist {
-	char *bufs[XBUFSIZE];
-	struct scatterlist sgl[XBUFSIZE];
-	struct scatterlist sgl_saved[XBUFSIZE];
-	struct scatterlist *sgl_ptr;
-	unsigned int nents;
-};
-
-static int init_test_sglist(struct test_sglist *tsgl)
-{
-	return __testmgr_alloc_buf(tsgl->bufs, 1 /* two pages per buffer */);
-}
-
-static void destroy_test_sglist(struct test_sglist *tsgl)
-{
-	return __testmgr_free_buf(tsgl->bufs, 1 /* two pages per buffer */);
-}
-
-/**
- * build_test_sglist() - build a scatterlist for a crypto test
- *
- * @tsgl: the scatterlist to build.  @tsgl->bufs[] contains an array of 2-page
- *	  buffers which the scatterlist @tsgl->sgl[] will be made to point into.
- * @divs: the layout specification on which the scatterlist will be based
- * @alignmask: the algorithm's alignmask
- * @total_len: the total length of the scatterlist to build in bytes
- * @data: if non-NULL, the buffers will be filled with this data until it ends.
- *	  Otherwise the buffers will be poisoned.  In both cases, some bytes
- *	  past the end of each buffer will be poisoned to help detect overruns.
- * @out_divs: if non-NULL, the test_sg_division to which each scatterlist entry
- *	      corresponds will be returned here.  This will match @divs except
- *	      that divisions resolving to a length of 0 are omitted as they are
- *	      not included in the scatterlist.
- *
- * Return: 0 or a -errno value
- */
-static int build_test_sglist(struct test_sglist *tsgl,
-			     const struct test_sg_division *divs,
-			     const unsigned int alignmask,
-			     const unsigned int total_len,
-			     struct iov_iter *data,
-			     const struct test_sg_division *out_divs[XBUFSIZE])
-{
-	struct {
-		const struct test_sg_division *div;
-		size_t length;
-	} partitions[XBUFSIZE];
-	const unsigned int ndivs = count_test_sg_divisions(divs);
-	unsigned int len_remaining = total_len;
-	unsigned int i;
-
-	BUILD_BUG_ON(ARRAY_SIZE(partitions) != ARRAY_SIZE(tsgl->sgl));
-	if (WARN_ON(ndivs > ARRAY_SIZE(partitions)))
-		return -EINVAL;
-
-	/* Calculate the (div, length) pairs */
-	tsgl->nents = 0;
-	for (i = 0; i < ndivs; i++) {
-		unsigned int len_this_sg =
-			min(len_remaining,
-			    (total_len * divs[i].proportion_of_total +
-			     TEST_SG_TOTAL / 2) / TEST_SG_TOTAL);
-
-		if (len_this_sg != 0) {
-			partitions[tsgl->nents].div = &divs[i];
-			partitions[tsgl->nents].length = len_this_sg;
-			tsgl->nents++;
-			len_remaining -= len_this_sg;
->>>>>>> 0ecfebd2
-		}
-	}
-	if (tsgl->nents == 0) {
-		partitions[tsgl->nents].div = &divs[0];
-		partitions[tsgl->nents].length = 0;
-		tsgl->nents++;
-	}
-	partitions[tsgl->nents - 1].length += len_remaining;
-
-<<<<<<< HEAD
+		}
+	}
+
 	sg_mark_end(&tsgl->sgl[tsgl->nents - 1]);
 	tsgl->sgl_ptr = tsgl->sgl;
 	memcpy(tsgl->sgl_saved, tsgl->sgl, tsgl->nents * sizeof(tsgl->sgl[0]));
@@ -1042,287 +741,6 @@
 }
 
 #ifdef CONFIG_CRYPTO_MANAGER_EXTRA_TESTS
-static char *generate_random_sgl_divisions(struct test_sg_division *divs,
-					   size_t max_divs, char *p, char *end,
-					   bool gen_flushes)
-{
-	struct test_sg_division *div = divs;
-	unsigned int remaining = TEST_SG_TOTAL;
-
-	do {
-		unsigned int this_len;
-
-		if (div == &divs[max_divs - 1] || prandom_u32() % 2 == 0)
-			this_len = remaining;
-		else
-			this_len = 1 + (prandom_u32() % remaining);
-		div->proportion_of_total = this_len;
-
-		if (prandom_u32() % 4 == 0)
-			div->offset = (PAGE_SIZE - 128) + (prandom_u32() % 128);
-		else if (prandom_u32() % 2 == 0)
-			div->offset = prandom_u32() % 32;
-		else
-			div->offset = prandom_u32() % PAGE_SIZE;
-		if (prandom_u32() % 8 == 0)
-			div->offset_relative_to_alignmask = true;
-
-		div->flush_type = FLUSH_TYPE_NONE;
-		if (gen_flushes) {
-			switch (prandom_u32() % 4) {
-			case 0:
-				div->flush_type = FLUSH_TYPE_REIMPORT;
-				break;
-			case 1:
-				div->flush_type = FLUSH_TYPE_FLUSH;
-				break;
-			}
-		}
-
-		BUILD_BUG_ON(TEST_SG_TOTAL != 10000); /* for "%u.%u%%" */
-		p += scnprintf(p, end - p, "%s%u.%u%%@%s+%u%s",
-			       div->flush_type == FLUSH_TYPE_NONE ? "" :
-			       div->flush_type == FLUSH_TYPE_FLUSH ?
-			       "<flush> " : "<reimport> ",
-			       this_len / 100, this_len % 100,
-			       div->offset_relative_to_alignmask ?
-					"alignmask" : "",
-			       div->offset, this_len == remaining ? "" : ", ");
-		remaining -= this_len;
-		div++;
-	} while (remaining);
-
-	return p;
-}
-
-/* Generate a random testvec_config for fuzz testing */
-static void generate_random_testvec_config(struct testvec_config *cfg,
-					   char *name, size_t max_namelen)
-{
-	char *p = name;
-	char * const end = name + max_namelen;
-
-	memset(cfg, 0, sizeof(*cfg));
-
-	cfg->name = name;
-
-	p += scnprintf(p, end - p, "random:");
-
-	if (prandom_u32() % 2 == 0) {
-		cfg->inplace = true;
-		p += scnprintf(p, end - p, " inplace");
-	}
-
-	if (prandom_u32() % 2 == 0) {
-		cfg->req_flags |= CRYPTO_TFM_REQ_MAY_SLEEP;
-		p += scnprintf(p, end - p, " may_sleep");
-	}
-
-	switch (prandom_u32() % 4) {
-	case 0:
-		cfg->finalization_type = FINALIZATION_TYPE_FINAL;
-		p += scnprintf(p, end - p, " use_final");
-		break;
-	case 1:
-		cfg->finalization_type = FINALIZATION_TYPE_FINUP;
-		p += scnprintf(p, end - p, " use_finup");
-		break;
-	default:
-		cfg->finalization_type = FINALIZATION_TYPE_DIGEST;
-		p += scnprintf(p, end - p, " use_digest");
-		break;
-	}
-
-	p += scnprintf(p, end - p, " src_divs=[");
-	p = generate_random_sgl_divisions(cfg->src_divs,
-					  ARRAY_SIZE(cfg->src_divs), p, end,
-					  (cfg->finalization_type !=
-					   FINALIZATION_TYPE_DIGEST));
-	p += scnprintf(p, end - p, "]");
-
-	if (!cfg->inplace && prandom_u32() % 2 == 0) {
-		p += scnprintf(p, end - p, " dst_divs=[");
-		p = generate_random_sgl_divisions(cfg->dst_divs,
-						  ARRAY_SIZE(cfg->dst_divs),
-						  p, end, false);
-		p += scnprintf(p, end - p, "]");
-=======
-	/* Set up the sgl entries and fill the data or poison */
-	sg_init_table(tsgl->sgl, tsgl->nents);
-	for (i = 0; i < tsgl->nents; i++) {
-		unsigned int offset = partitions[i].div->offset;
-		void *addr;
-
-		if (partitions[i].div->offset_relative_to_alignmask)
-			offset += alignmask;
-
-		while (offset + partitions[i].length + TESTMGR_POISON_LEN >
-		       2 * PAGE_SIZE) {
-			if (WARN_ON(offset <= 0))
-				return -EINVAL;
-			offset /= 2;
-		}
-
-		addr = &tsgl->bufs[i][offset];
-		sg_set_buf(&tsgl->sgl[i], addr, partitions[i].length);
-
-		if (out_divs)
-			out_divs[i] = partitions[i].div;
-
-		if (data) {
-			size_t copy_len, copied;
-
-			copy_len = min(partitions[i].length, data->count);
-			copied = copy_from_iter(addr, copy_len, data);
-			if (WARN_ON(copied != copy_len))
-				return -EINVAL;
-			testmgr_poison(addr + copy_len, partitions[i].length +
-				       TESTMGR_POISON_LEN - copy_len);
-		} else {
-			testmgr_poison(addr, partitions[i].length +
-				       TESTMGR_POISON_LEN);
-		}
-	}
-
-	sg_mark_end(&tsgl->sgl[tsgl->nents - 1]);
-	tsgl->sgl_ptr = tsgl->sgl;
-	memcpy(tsgl->sgl_saved, tsgl->sgl, tsgl->nents * sizeof(tsgl->sgl[0]));
-	return 0;
-}
-
-/*
- * Verify that a scatterlist crypto operation produced the correct output.
- *
- * @tsgl: scatterlist containing the actual output
- * @expected_output: buffer containing the expected output
- * @len_to_check: length of @expected_output in bytes
- * @unchecked_prefix_len: number of ignored bytes in @tsgl prior to real result
- * @check_poison: verify that the poison bytes after each chunk are intact?
- *
- * Return: 0 if correct, -EINVAL if incorrect, -EOVERFLOW if buffer overrun.
- */
-static int verify_correct_output(const struct test_sglist *tsgl,
-				 const char *expected_output,
-				 unsigned int len_to_check,
-				 unsigned int unchecked_prefix_len,
-				 bool check_poison)
-{
-	unsigned int i;
-
-	for (i = 0; i < tsgl->nents; i++) {
-		struct scatterlist *sg = &tsgl->sgl_ptr[i];
-		unsigned int len = sg->length;
-		unsigned int offset = sg->offset;
-		const char *actual_output;
-
-		if (unchecked_prefix_len) {
-			if (unchecked_prefix_len >= len) {
-				unchecked_prefix_len -= len;
-				continue;
-			}
-			offset += unchecked_prefix_len;
-			len -= unchecked_prefix_len;
-			unchecked_prefix_len = 0;
-		}
-		len = min(len, len_to_check);
-		actual_output = page_address(sg_page(sg)) + offset;
-		if (memcmp(expected_output, actual_output, len) != 0)
-			return -EINVAL;
-		if (check_poison &&
-		    !testmgr_is_poison(actual_output + len, TESTMGR_POISON_LEN))
-			return -EOVERFLOW;
-		len_to_check -= len;
-		expected_output += len;
-	}
-	if (WARN_ON(len_to_check != 0))
-		return -EINVAL;
-	return 0;
-}
-
-static bool is_test_sglist_corrupted(const struct test_sglist *tsgl)
-{
-	unsigned int i;
-
-	for (i = 0; i < tsgl->nents; i++) {
-		if (tsgl->sgl[i].page_link != tsgl->sgl_saved[i].page_link)
-			return true;
-		if (tsgl->sgl[i].offset != tsgl->sgl_saved[i].offset)
-			return true;
-		if (tsgl->sgl[i].length != tsgl->sgl_saved[i].length)
-			return true;
-	}
-	return false;
-}
-
-struct cipher_test_sglists {
-	struct test_sglist src;
-	struct test_sglist dst;
-};
-
-static struct cipher_test_sglists *alloc_cipher_test_sglists(void)
-{
-	struct cipher_test_sglists *tsgls;
-
-	tsgls = kmalloc(sizeof(*tsgls), GFP_KERNEL);
-	if (!tsgls)
-		return NULL;
-
-	if (init_test_sglist(&tsgls->src) != 0)
-		goto fail_kfree;
-	if (init_test_sglist(&tsgls->dst) != 0)
-		goto fail_destroy_src;
-
-	return tsgls;
-
-fail_destroy_src:
-	destroy_test_sglist(&tsgls->src);
-fail_kfree:
-	kfree(tsgls);
-	return NULL;
-}
-
-static void free_cipher_test_sglists(struct cipher_test_sglists *tsgls)
-{
-	if (tsgls) {
-		destroy_test_sglist(&tsgls->src);
-		destroy_test_sglist(&tsgls->dst);
-		kfree(tsgls);
-	}
-}
-
-/* Build the src and dst scatterlists for an skcipher or AEAD test */
-static int build_cipher_test_sglists(struct cipher_test_sglists *tsgls,
-				     const struct testvec_config *cfg,
-				     unsigned int alignmask,
-				     unsigned int src_total_len,
-				     unsigned int dst_total_len,
-				     const struct kvec *inputs,
-				     unsigned int nr_inputs)
-{
-	struct iov_iter input;
-	int err;
-
-	iov_iter_kvec(&input, WRITE, inputs, nr_inputs, src_total_len);
-	err = build_test_sglist(&tsgls->src, cfg->src_divs, alignmask,
-				cfg->inplace ?
-					max(dst_total_len, src_total_len) :
-					src_total_len,
-				&input, NULL);
-	if (err)
-		return err;
-
-	if (cfg->inplace) {
-		tsgls->dst.sgl_ptr = tsgls->src.sgl;
-		tsgls->dst.nents = tsgls->src.nents;
-		return 0;
-	}
-	return build_test_sglist(&tsgls->dst,
-				 cfg->dst_divs[0].proportion_of_total ?
-					cfg->dst_divs : cfg->src_divs,
-				 alignmask, dst_total_len, NULL, NULL);
-}
-
-#ifdef CONFIG_CRYPTO_MANAGER_EXTRA_TESTS
 
 /* Generate a random length in range [0, max_len], but prefer smaller values */
 static unsigned int generate_random_length(unsigned int max_len)
@@ -1405,282 +823,9 @@
 		/* Fully random bytes */
 		for (i = 0; i < count; i++)
 			buf[i] = (u8)prandom_u32();
->>>>>>> 0ecfebd2
-	}
-}
-
-<<<<<<< HEAD
-	if (prandom_u32() % 2 == 0) {
-		cfg->iv_offset = 1 + (prandom_u32() % MAX_ALGAPI_ALIGNMASK);
-		p += scnprintf(p, end - p, " iv_offset=%u", cfg->iv_offset);
-	}
-
-	WARN_ON_ONCE(!valid_testvec_config(cfg));
-}
-#endif /* CONFIG_CRYPTO_MANAGER_EXTRA_TESTS */
-
-static int check_nonfinal_hash_op(const char *op, int err,
-				  u8 *result, unsigned int digestsize,
-				  const char *driver, unsigned int vec_num,
-				  const struct testvec_config *cfg)
-{
-	if (err) {
-		pr_err("alg: hash: %s %s() failed with err %d on test vector %u, cfg=\"%s\"\n",
-		       driver, op, err, vec_num, cfg->name);
-		return err;
-	}
-	if (!testmgr_is_poison(result, digestsize)) {
-		pr_err("alg: hash: %s %s() used result buffer on test vector %u, cfg=\"%s\"\n",
-		       driver, op, vec_num, cfg->name);
-		return -EINVAL;
-	}
-	return 0;
-}
-
-static int test_hash_vec_cfg(const char *driver,
-			     const struct hash_testvec *vec,
-			     unsigned int vec_num,
-			     const struct testvec_config *cfg,
-			     struct ahash_request *req,
-			     struct test_sglist *tsgl,
-			     u8 *hashstate)
-{
-	struct crypto_ahash *tfm = crypto_ahash_reqtfm(req);
-	const unsigned int alignmask = crypto_ahash_alignmask(tfm);
-	const unsigned int digestsize = crypto_ahash_digestsize(tfm);
-	const unsigned int statesize = crypto_ahash_statesize(tfm);
-	const u32 req_flags = CRYPTO_TFM_REQ_MAY_BACKLOG | cfg->req_flags;
-	const struct test_sg_division *divs[XBUFSIZE];
-	DECLARE_CRYPTO_WAIT(wait);
-	struct kvec _input;
-	struct iov_iter input;
-	unsigned int i;
-	struct scatterlist *pending_sgl;
-	unsigned int pending_len;
-	u8 result[HASH_MAX_DIGESTSIZE + TESTMGR_POISON_LEN];
-	int err;
-
-	/* Set the key, if specified */
-	if (vec->ksize) {
-		err = crypto_ahash_setkey(tfm, vec->key, vec->ksize);
-		if (err) {
-			pr_err("alg: hash: %s setkey failed with err %d on test vector %u; flags=%#x\n",
-			       driver, err, vec_num,
-			       crypto_ahash_get_flags(tfm));
-			return err;
-		}
-	}
-
-	/* Build the scatterlist for the source data */
-	_input.iov_base = (void *)vec->plaintext;
-	_input.iov_len = vec->psize;
-	iov_iter_kvec(&input, WRITE, &_input, 1, vec->psize);
-	err = build_test_sglist(tsgl, cfg->src_divs, alignmask, vec->psize,
-				&input, divs);
-	if (err) {
-		pr_err("alg: hash: %s: error preparing scatterlist for test vector %u, cfg=\"%s\"\n",
-		       driver, vec_num, cfg->name);
-		return err;
-	}
-
-	/* Do the actual hashing */
-
-	testmgr_poison(req->__ctx, crypto_ahash_reqsize(tfm));
-	testmgr_poison(result, digestsize + TESTMGR_POISON_LEN);
-
-	if (cfg->finalization_type == FINALIZATION_TYPE_DIGEST) {
-		/* Just using digest() */
-		ahash_request_set_callback(req, req_flags, crypto_req_done,
-					   &wait);
-		ahash_request_set_crypt(req, tsgl->sgl, result, vec->psize);
-		err = crypto_wait_req(crypto_ahash_digest(req), &wait);
-		if (err) {
-			pr_err("alg: hash: %s digest() failed with err %d on test vector %u, cfg=\"%s\"\n",
-			       driver, err, vec_num, cfg->name);
-			return err;
-		}
-		goto result_ready;
-	}
-
-	/* Using init(), zero or more update(), then final() or finup() */
-
-	ahash_request_set_callback(req, req_flags, crypto_req_done, &wait);
-	ahash_request_set_crypt(req, NULL, result, 0);
-	err = crypto_wait_req(crypto_ahash_init(req), &wait);
-	err = check_nonfinal_hash_op("init", err, result, digestsize,
-				     driver, vec_num, cfg);
-	if (err)
-		return err;
-
-	pending_sgl = NULL;
-	pending_len = 0;
-	for (i = 0; i < tsgl->nents; i++) {
-		if (divs[i]->flush_type != FLUSH_TYPE_NONE &&
-		    pending_sgl != NULL) {
-			/* update() with the pending data */
-			ahash_request_set_callback(req, req_flags,
-						   crypto_req_done, &wait);
-			ahash_request_set_crypt(req, pending_sgl, result,
-						pending_len);
-			err = crypto_wait_req(crypto_ahash_update(req), &wait);
-			err = check_nonfinal_hash_op("update", err,
-						     result, digestsize,
-						     driver, vec_num, cfg);
-			if (err)
-				return err;
-			pending_sgl = NULL;
-			pending_len = 0;
-		}
-		if (divs[i]->flush_type == FLUSH_TYPE_REIMPORT) {
-			/* Test ->export() and ->import() */
-			testmgr_poison(hashstate + statesize,
-				       TESTMGR_POISON_LEN);
-			err = crypto_ahash_export(req, hashstate);
-			err = check_nonfinal_hash_op("export", err,
-						     result, digestsize,
-						     driver, vec_num, cfg);
-			if (err)
-				return err;
-			if (!testmgr_is_poison(hashstate + statesize,
-					       TESTMGR_POISON_LEN)) {
-				pr_err("alg: hash: %s export() overran state buffer on test vector %u, cfg=\"%s\"\n",
-				       driver, vec_num, cfg->name);
-				return -EOVERFLOW;
-			}
-
-			testmgr_poison(req->__ctx, crypto_ahash_reqsize(tfm));
-			err = crypto_ahash_import(req, hashstate);
-			err = check_nonfinal_hash_op("import", err,
-						     result, digestsize,
-						     driver, vec_num, cfg);
-			if (err)
-				return err;
-		}
-		if (pending_sgl == NULL)
-			pending_sgl = &tsgl->sgl[i];
-		pending_len += tsgl->sgl[i].length;
-	}
-
-	ahash_request_set_callback(req, req_flags, crypto_req_done, &wait);
-	ahash_request_set_crypt(req, pending_sgl, result, pending_len);
-	if (cfg->finalization_type == FINALIZATION_TYPE_FINAL) {
-		/* finish with update() and final() */
-		err = crypto_wait_req(crypto_ahash_update(req), &wait);
-		err = check_nonfinal_hash_op("update", err, result, digestsize,
-					     driver, vec_num, cfg);
-		if (err)
-			return err;
-		err = crypto_wait_req(crypto_ahash_final(req), &wait);
-		if (err) {
-			pr_err("alg: hash: %s final() failed with err %d on test vector %u, cfg=\"%s\"\n",
-			       driver, err, vec_num, cfg->name);
-			return err;
-		}
-	} else {
-		/* finish with finup() */
-		err = crypto_wait_req(crypto_ahash_finup(req), &wait);
-		if (err) {
-			pr_err("alg: hash: %s finup() failed with err %d on test vector %u, cfg=\"%s\"\n",
-			       driver, err, vec_num, cfg->name);
-			return err;
-		}
-	}
-
-result_ready:
-	/* Check that the algorithm produced the correct digest */
-	if (memcmp(result, vec->digest, digestsize) != 0) {
-		pr_err("alg: hash: %s test failed (wrong result) on test vector %u, cfg=\"%s\"\n",
-		       driver, vec_num, cfg->name);
-		return -EINVAL;
-	}
-	if (!testmgr_is_poison(&result[digestsize], TESTMGR_POISON_LEN)) {
-		pr_err("alg: hash: %s overran result buffer on test vector %u, cfg=\"%s\"\n",
-		       driver, vec_num, cfg->name);
-		return -EOVERFLOW;
-	}
-
-	return 0;
-}
-
-static int test_hash_vec(const char *driver, const struct hash_testvec *vec,
-			 unsigned int vec_num, struct ahash_request *req,
-			 struct test_sglist *tsgl, u8 *hashstate)
-{
-	unsigned int i;
-	int err;
-
-	for (i = 0; i < ARRAY_SIZE(default_hash_testvec_configs); i++) {
-		err = test_hash_vec_cfg(driver, vec, vec_num,
-					&default_hash_testvec_configs[i],
-					req, tsgl, hashstate);
-		if (err)
-			return err;
-	}
-
-#ifdef CONFIG_CRYPTO_MANAGER_EXTRA_TESTS
-	if (!noextratests) {
-		struct testvec_config cfg;
-		char cfgname[TESTVEC_CONFIG_NAMELEN];
-
-		for (i = 0; i < fuzz_iterations; i++) {
-			generate_random_testvec_config(&cfg, cfgname,
-						       sizeof(cfgname));
-			err = test_hash_vec_cfg(driver, vec, vec_num, &cfg,
-						req, tsgl, hashstate);
-			if (err)
-				return err;
-		}
-	}
-#endif
-	return 0;
-}
-
-static int __alg_test_hash(const struct hash_testvec *vecs,
-			   unsigned int num_vecs, const char *driver,
-			   u32 type, u32 mask)
-{
-	struct crypto_ahash *tfm;
-	struct ahash_request *req = NULL;
-	struct test_sglist *tsgl = NULL;
-	u8 *hashstate = NULL;
-	unsigned int i;
-	int err;
-
-	tfm = crypto_alloc_ahash(driver, type, mask);
-	if (IS_ERR(tfm)) {
-		pr_err("alg: hash: failed to allocate transform for %s: %ld\n",
-		       driver, PTR_ERR(tfm));
-		return PTR_ERR(tfm);
-	}
-
-	req = ahash_request_alloc(tfm, GFP_KERNEL);
-	if (!req) {
-		pr_err("alg: hash: failed to allocate request for %s\n",
-		       driver);
-		err = -ENOMEM;
-		goto out;
-	}
-
-	tsgl = kmalloc(sizeof(*tsgl), GFP_KERNEL);
-	if (!tsgl || init_test_sglist(tsgl) != 0) {
-		pr_err("alg: hash: failed to allocate test buffers for %s\n",
-		       driver);
-		kfree(tsgl);
-		tsgl = NULL;
-		err = -ENOMEM;
-		goto out;
-	}
-
-	hashstate = kmalloc(crypto_ahash_statesize(tfm) + TESTMGR_POISON_LEN,
-			    GFP_KERNEL);
-	if (!hashstate) {
-		pr_err("alg: hash: failed to allocate hash state buffer for %s\n",
-		       driver);
-		err = -ENOMEM;
-		goto out;
-	}
-
-=======
+	}
+}
+
 static char *generate_random_sgl_divisions(struct test_sg_division *divs,
 					   size_t max_divs, char *p, char *end,
 					   bool gen_flushes, u32 req_flags)
@@ -2344,18 +1489,13 @@
 		goto out;
 	}
 
->>>>>>> 0ecfebd2
 	for (i = 0; i < num_vecs; i++) {
 		err = test_hash_vec(driver, &vecs[i], i, req, tsgl, hashstate);
 		if (err)
 			goto out;
 	}
-<<<<<<< HEAD
-	err = 0;
-=======
 	err = test_hash_vs_generic_impl(driver, generic_driver, maxkeysize, req,
 					tsgl, hashstate);
->>>>>>> 0ecfebd2
 out:
 	kfree(hashstate);
 	if (tsgl) {
@@ -2373,10 +1513,7 @@
 	const struct hash_testvec *template = desc->suite.hash.vecs;
 	unsigned int tcount = desc->suite.hash.count;
 	unsigned int nr_unkeyed, nr_keyed;
-<<<<<<< HEAD
-=======
 	unsigned int maxkeysize = 0;
->>>>>>> 0ecfebd2
 	int err;
 
 	/*
@@ -2395,42 +1532,27 @@
 			       "unkeyed ones must come first\n", desc->alg);
 			return -EINVAL;
 		}
-<<<<<<< HEAD
-=======
 		maxkeysize = max_t(unsigned int, maxkeysize,
 				   template[nr_unkeyed + nr_keyed].ksize);
->>>>>>> 0ecfebd2
 	}
 
 	err = 0;
 	if (nr_unkeyed) {
-<<<<<<< HEAD
-		err = __alg_test_hash(template, nr_unkeyed, driver, type, mask);
-=======
 		err = __alg_test_hash(template, nr_unkeyed, driver, type, mask,
 				      desc->generic_driver, maxkeysize);
->>>>>>> 0ecfebd2
 		template += nr_unkeyed;
 	}
 
 	if (!err && nr_keyed)
-<<<<<<< HEAD
-		err = __alg_test_hash(template, nr_keyed, driver, type, mask);
-=======
 		err = __alg_test_hash(template, nr_keyed, driver, type, mask,
 				      desc->generic_driver, maxkeysize);
->>>>>>> 0ecfebd2
 
 	return err;
 }
 
 static int test_aead_vec_cfg(const char *driver, int enc,
 			     const struct aead_testvec *vec,
-<<<<<<< HEAD
-			     unsigned int vec_num,
-=======
 			     const char *vec_name,
->>>>>>> 0ecfebd2
 			     const struct testvec_config *cfg,
 			     struct aead_request *req,
 			     struct cipher_test_sglists *tsgls)
@@ -2447,10 +1569,7 @@
 		 cfg->iv_offset +
 		 (cfg->iv_offset_relative_to_alignmask ? alignmask : 0);
 	struct kvec input[2];
-<<<<<<< HEAD
-=======
 	int expected_error;
->>>>>>> 0ecfebd2
 	int err;
 
 	/* Set the key */
@@ -2459,19 +1578,6 @@
 	else
 		crypto_aead_clear_flags(tfm, CRYPTO_TFM_REQ_FORBID_WEAK_KEYS);
 	err = crypto_aead_setkey(tfm, vec->key, vec->klen);
-<<<<<<< HEAD
-	if (err) {
-		if (vec->fail) /* expectedly failed to set key? */
-			return 0;
-		pr_err("alg: aead: %s setkey failed with err %d on test vector %u; flags=%#x\n",
-		       driver, err, vec_num, crypto_aead_get_flags(tfm));
-		return err;
-	}
-	if (vec->fail) {
-		pr_err("alg: aead: %s setkey unexpectedly succeeded on test vector %u\n",
-		       driver, vec_num);
-		return -EINVAL;
-=======
 	if (err && err != vec->setkey_error) {
 		pr_err("alg: aead: %s setkey failed on test vector %s; expected_error=%d, actual_error=%d, flags=%#x\n",
 		       driver, vec_name, vec->setkey_error, err,
@@ -2853,7 +1959,6 @@
 		if (err)
 			goto out;
 		cond_resched();
->>>>>>> 0ecfebd2
 	}
 	err = 0;
 out:
@@ -2876,159 +1981,6 @@
 }
 #endif /* !CONFIG_CRYPTO_MANAGER_EXTRA_TESTS */
 
-<<<<<<< HEAD
-	/* Set the authentication tag size */
-	err = crypto_aead_setauthsize(tfm, authsize);
-	if (err) {
-		pr_err("alg: aead: %s setauthsize failed with err %d on test vector %u\n",
-		       driver, err, vec_num);
-		return err;
-	}
-
-	/* The IV must be copied to a buffer, as the algorithm may modify it */
-	if (WARN_ON(ivsize > MAX_IVLEN))
-		return -EINVAL;
-	if (vec->iv)
-		memcpy(iv, vec->iv, ivsize);
-	else
-		memset(iv, 0, ivsize);
-
-	/* Build the src/dst scatterlists */
-	input[0].iov_base = (void *)vec->assoc;
-	input[0].iov_len = vec->alen;
-	input[1].iov_base = enc ? (void *)vec->ptext : (void *)vec->ctext;
-	input[1].iov_len = enc ? vec->plen : vec->clen;
-	err = build_cipher_test_sglists(tsgls, cfg, alignmask,
-					vec->alen + (enc ? vec->plen :
-						     vec->clen),
-					vec->alen + (enc ? vec->clen :
-						     vec->plen),
-					input, 2);
-	if (err) {
-		pr_err("alg: aead: %s %s: error preparing scatterlists for test vector %u, cfg=\"%s\"\n",
-		       driver, op, vec_num, cfg->name);
-		return err;
-	}
-
-	/* Do the actual encryption or decryption */
-	testmgr_poison(req->__ctx, crypto_aead_reqsize(tfm));
-	aead_request_set_callback(req, req_flags, crypto_req_done, &wait);
-	aead_request_set_crypt(req, tsgls->src.sgl_ptr, tsgls->dst.sgl_ptr,
-			       enc ? vec->plen : vec->clen, iv);
-	aead_request_set_ad(req, vec->alen);
-	err = crypto_wait_req(enc ? crypto_aead_encrypt(req) :
-			      crypto_aead_decrypt(req), &wait);
-
-	aead_request_set_tfm(req, tfm); /* TODO: get rid of this */
-
-	if (err) {
-		if (err == -EBADMSG && vec->novrfy)
-			return 0;
-		pr_err("alg: aead: %s %s failed with err %d on test vector %u, cfg=\"%s\"\n",
-		       driver, op, err, vec_num, cfg->name);
-		return err;
-	}
-	if (vec->novrfy) {
-		pr_err("alg: aead: %s %s unexpectedly succeeded on test vector %u, cfg=\"%s\"\n",
-		       driver, op, vec_num, cfg->name);
-		return -EINVAL;
-	}
-
-	/* Check that the algorithm didn't overwrite things it shouldn't have */
-	if (req->cryptlen != (enc ? vec->plen : vec->clen) ||
-	    req->assoclen != vec->alen ||
-	    req->iv != iv ||
-	    req->src != tsgls->src.sgl_ptr ||
-	    req->dst != tsgls->dst.sgl_ptr ||
-	    crypto_aead_reqtfm(req) != tfm ||
-	    req->base.complete != crypto_req_done ||
-	    req->base.flags != req_flags ||
-	    req->base.data != &wait) {
-		pr_err("alg: aead: %s %s corrupted request struct on test vector %u, cfg=\"%s\"\n",
-		       driver, op, vec_num, cfg->name);
-		if (req->cryptlen != (enc ? vec->plen : vec->clen))
-			pr_err("alg: aead: changed 'req->cryptlen'\n");
-		if (req->assoclen != vec->alen)
-			pr_err("alg: aead: changed 'req->assoclen'\n");
-		if (req->iv != iv)
-			pr_err("alg: aead: changed 'req->iv'\n");
-		if (req->src != tsgls->src.sgl_ptr)
-			pr_err("alg: aead: changed 'req->src'\n");
-		if (req->dst != tsgls->dst.sgl_ptr)
-			pr_err("alg: aead: changed 'req->dst'\n");
-		if (crypto_aead_reqtfm(req) != tfm)
-			pr_err("alg: aead: changed 'req->base.tfm'\n");
-		if (req->base.complete != crypto_req_done)
-			pr_err("alg: aead: changed 'req->base.complete'\n");
-		if (req->base.flags != req_flags)
-			pr_err("alg: aead: changed 'req->base.flags'\n");
-		if (req->base.data != &wait)
-			pr_err("alg: aead: changed 'req->base.data'\n");
-		return -EINVAL;
-	}
-	if (is_test_sglist_corrupted(&tsgls->src)) {
-		pr_err("alg: aead: %s %s corrupted src sgl on test vector %u, cfg=\"%s\"\n",
-		       driver, op, vec_num, cfg->name);
-		return -EINVAL;
-	}
-	if (tsgls->dst.sgl_ptr != tsgls->src.sgl &&
-	    is_test_sglist_corrupted(&tsgls->dst)) {
-		pr_err("alg: aead: %s %s corrupted dst sgl on test vector %u, cfg=\"%s\"\n",
-		       driver, op, vec_num, cfg->name);
-		return -EINVAL;
-	}
-
-	/* Check for the correct output (ciphertext or plaintext) */
-	err = verify_correct_output(&tsgls->dst, enc ? vec->ctext : vec->ptext,
-				    enc ? vec->clen : vec->plen,
-				    vec->alen, enc || !cfg->inplace);
-	if (err == -EOVERFLOW) {
-		pr_err("alg: aead: %s %s overran dst buffer on test vector %u, cfg=\"%s\"\n",
-		       driver, op, vec_num, cfg->name);
-		return err;
-	}
-	if (err) {
-		pr_err("alg: aead: %s %s test failed (wrong result) on test vector %u, cfg=\"%s\"\n",
-		       driver, op, vec_num, cfg->name);
-		return err;
-	}
-
-	return 0;
-}
-
-static int test_aead_vec(const char *driver, int enc,
-			 const struct aead_testvec *vec, unsigned int vec_num,
-			 struct aead_request *req,
-			 struct cipher_test_sglists *tsgls)
-{
-	unsigned int i;
-	int err;
-
-	if (enc && vec->novrfy)
-		return 0;
-
-	for (i = 0; i < ARRAY_SIZE(default_cipher_testvec_configs); i++) {
-		err = test_aead_vec_cfg(driver, enc, vec, vec_num,
-					&default_cipher_testvec_configs[i],
-					req, tsgls);
-		if (err)
-			return err;
-	}
-
-#ifdef CONFIG_CRYPTO_MANAGER_EXTRA_TESTS
-	if (!noextratests) {
-		struct testvec_config cfg;
-		char cfgname[TESTVEC_CONFIG_NAMELEN];
-
-		for (i = 0; i < fuzz_iterations; i++) {
-			generate_random_testvec_config(&cfg, cfgname,
-						       sizeof(cfgname));
-			err = test_aead_vec_cfg(driver, enc, vec, vec_num,
-						&cfg, req, tsgls);
-			if (err)
-				return err;
-		}
-=======
 static int test_aead(const char *driver, int enc,
 		     const struct aead_test_suite *suite,
 		     struct aead_request *req,
@@ -3081,29 +2033,8 @@
 		       driver);
 		err = -ENOMEM;
 		goto out;
->>>>>>> 0ecfebd2
-	}
-#endif
-	return 0;
-}
-
-static int test_aead(const char *driver, int enc,
-		     const struct aead_test_suite *suite,
-		     struct aead_request *req,
-		     struct cipher_test_sglists *tsgls)
-{
-	unsigned int i;
-	int err;
-
-<<<<<<< HEAD
-	for (i = 0; i < suite->count; i++) {
-		err = test_aead_vec(driver, enc, &suite->vecs[i], i, req,
-				    tsgls);
-		if (err)
-			return err;
-	}
-	return 0;
-=======
+	}
+
 	err = test_aead(driver, ENCRYPT, suite, req, tsgls);
 	if (err)
 		goto out;
@@ -3113,56 +2044,6 @@
 		goto out;
 
 	err = test_aead_vs_generic_impl(driver, desc, req, tsgls);
-out:
-	free_cipher_test_sglists(tsgls);
-	aead_request_free(req);
-	crypto_free_aead(tfm);
-	return err;
->>>>>>> 0ecfebd2
-}
-
-static int alg_test_aead(const struct alg_test_desc *desc, const char *driver,
-			 u32 type, u32 mask)
-{
-	const struct aead_test_suite *suite = &desc->suite.aead;
-	struct crypto_aead *tfm;
-	struct aead_request *req = NULL;
-	struct cipher_test_sglists *tsgls = NULL;
-	int err;
-
-	if (suite->count <= 0) {
-		pr_err("alg: aead: empty test suite for %s\n", driver);
-		return -EINVAL;
-	}
-
-	tfm = crypto_alloc_aead(driver, type, mask);
-	if (IS_ERR(tfm)) {
-		pr_err("alg: aead: failed to allocate transform for %s: %ld\n",
-		       driver, PTR_ERR(tfm));
-		return PTR_ERR(tfm);
-	}
-
-	req = aead_request_alloc(tfm, GFP_KERNEL);
-	if (!req) {
-		pr_err("alg: aead: failed to allocate request for %s\n",
-		       driver);
-		err = -ENOMEM;
-		goto out;
-	}
-
-	tsgls = alloc_cipher_test_sglists();
-	if (!tsgls) {
-		pr_err("alg: aead: failed to allocate test buffers for %s\n",
-		       driver);
-		err = -ENOMEM;
-		goto out;
-	}
-
-	err = test_aead(driver, ENCRYPT, suite, req, tsgls);
-	if (err)
-		goto out;
-
-	err = test_aead(driver, DECRYPT, suite, req, tsgls);
 out:
 	free_cipher_test_sglists(tsgls);
 	aead_request_free(req);
@@ -3259,11 +2140,7 @@
 
 static int test_skcipher_vec_cfg(const char *driver, int enc,
 				 const struct cipher_testvec *vec,
-<<<<<<< HEAD
-				 unsigned int vec_num,
-=======
 				 const char *vec_name,
->>>>>>> 0ecfebd2
 				 const struct testvec_config *cfg,
 				 struct skcipher_request *req,
 				 struct cipher_test_sglists *tsgls)
@@ -3289,35 +2166,6 @@
 					    CRYPTO_TFM_REQ_FORBID_WEAK_KEYS);
 	err = crypto_skcipher_setkey(tfm, vec->key, vec->klen);
 	if (err) {
-<<<<<<< HEAD
-		if (vec->fail) /* expectedly failed to set key? */
-			return 0;
-		pr_err("alg: skcipher: %s setkey failed with err %d on test vector %u; flags=%#x\n",
-		       driver, err, vec_num, crypto_skcipher_get_flags(tfm));
-		return err;
-	}
-	if (vec->fail) {
-		pr_err("alg: skcipher: %s setkey unexpectedly succeeded on test vector %u\n",
-		       driver, vec_num);
-		return -EINVAL;
-	}
-
-	/* The IV must be copied to a buffer, as the algorithm may modify it */
-	if (ivsize) {
-		if (WARN_ON(ivsize > MAX_IVLEN))
-			return -EINVAL;
-		if (vec->generates_iv && !enc)
-			memcpy(iv, vec->iv_out, ivsize);
-		else if (vec->iv)
-			memcpy(iv, vec->iv, ivsize);
-		else
-			memset(iv, 0, ivsize);
-	} else {
-		if (vec->generates_iv) {
-			pr_err("alg: skcipher: %s has ivsize=0 but test vector %u generates IV!\n",
-			       driver, vec_num);
-			return -EINVAL;
-=======
 		if (err == vec->setkey_error)
 			return 0;
 		pr_err("alg: skcipher: %s setkey failed on test vector %s; expected_error=%d, actual_error=%d, flags=%#x\n",
@@ -3488,143 +2336,12 @@
 						    &cfg, req, tsgls);
 			if (err)
 				return err;
->>>>>>> 0ecfebd2
-		}
-		iv = NULL;
+		}
 	}
 #endif
 	return 0;
 }
 
-<<<<<<< HEAD
-	/* Build the src/dst scatterlists */
-	input.iov_base = enc ? (void *)vec->ptext : (void *)vec->ctext;
-	input.iov_len = vec->len;
-	err = build_cipher_test_sglists(tsgls, cfg, alignmask,
-					vec->len, vec->len, &input, 1);
-	if (err) {
-		pr_err("alg: skcipher: %s %s: error preparing scatterlists for test vector %u, cfg=\"%s\"\n",
-		       driver, op, vec_num, cfg->name);
-		return err;
-	}
-
-	/* Do the actual encryption or decryption */
-	testmgr_poison(req->__ctx, crypto_skcipher_reqsize(tfm));
-	skcipher_request_set_callback(req, req_flags, crypto_req_done, &wait);
-	skcipher_request_set_crypt(req, tsgls->src.sgl_ptr, tsgls->dst.sgl_ptr,
-				   vec->len, iv);
-	err = crypto_wait_req(enc ? crypto_skcipher_encrypt(req) :
-			      crypto_skcipher_decrypt(req), &wait);
-	if (err) {
-		pr_err("alg: skcipher: %s %s failed with err %d on test vector %u, cfg=\"%s\"\n",
-		       driver, op, err, vec_num, cfg->name);
-		return err;
-	}
-
-	/* Check that the algorithm didn't overwrite things it shouldn't have */
-	if (req->cryptlen != vec->len ||
-	    req->iv != iv ||
-	    req->src != tsgls->src.sgl_ptr ||
-	    req->dst != tsgls->dst.sgl_ptr ||
-	    crypto_skcipher_reqtfm(req) != tfm ||
-	    req->base.complete != crypto_req_done ||
-	    req->base.flags != req_flags ||
-	    req->base.data != &wait) {
-		pr_err("alg: skcipher: %s %s corrupted request struct on test vector %u, cfg=\"%s\"\n",
-		       driver, op, vec_num, cfg->name);
-		if (req->cryptlen != vec->len)
-			pr_err("alg: skcipher: changed 'req->cryptlen'\n");
-		if (req->iv != iv)
-			pr_err("alg: skcipher: changed 'req->iv'\n");
-		if (req->src != tsgls->src.sgl_ptr)
-			pr_err("alg: skcipher: changed 'req->src'\n");
-		if (req->dst != tsgls->dst.sgl_ptr)
-			pr_err("alg: skcipher: changed 'req->dst'\n");
-		if (crypto_skcipher_reqtfm(req) != tfm)
-			pr_err("alg: skcipher: changed 'req->base.tfm'\n");
-		if (req->base.complete != crypto_req_done)
-			pr_err("alg: skcipher: changed 'req->base.complete'\n");
-		if (req->base.flags != req_flags)
-			pr_err("alg: skcipher: changed 'req->base.flags'\n");
-		if (req->base.data != &wait)
-			pr_err("alg: skcipher: changed 'req->base.data'\n");
-		return -EINVAL;
-	}
-	if (is_test_sglist_corrupted(&tsgls->src)) {
-		pr_err("alg: skcipher: %s %s corrupted src sgl on test vector %u, cfg=\"%s\"\n",
-		       driver, op, vec_num, cfg->name);
-		return -EINVAL;
-	}
-	if (tsgls->dst.sgl_ptr != tsgls->src.sgl &&
-	    is_test_sglist_corrupted(&tsgls->dst)) {
-		pr_err("alg: skcipher: %s %s corrupted dst sgl on test vector %u, cfg=\"%s\"\n",
-		       driver, op, vec_num, cfg->name);
-		return -EINVAL;
-	}
-
-	/* Check for the correct output (ciphertext or plaintext) */
-	err = verify_correct_output(&tsgls->dst, enc ? vec->ctext : vec->ptext,
-				    vec->len, 0, true);
-	if (err == -EOVERFLOW) {
-		pr_err("alg: skcipher: %s %s overran dst buffer on test vector %u, cfg=\"%s\"\n",
-		       driver, op, vec_num, cfg->name);
-		return err;
-	}
-	if (err) {
-		pr_err("alg: skcipher: %s %s test failed (wrong result) on test vector %u, cfg=\"%s\"\n",
-		       driver, op, vec_num, cfg->name);
-		return err;
-	}
-
-	/* If applicable, check that the algorithm generated the correct IV */
-	if (vec->iv_out && memcmp(iv, vec->iv_out, ivsize) != 0) {
-		pr_err("alg: skcipher: %s %s test failed (wrong output IV) on test vector %u, cfg=\"%s\"\n",
-		       driver, op, vec_num, cfg->name);
-		hexdump(iv, ivsize);
-		return -EINVAL;
-	}
-
-	return 0;
-}
-
-static int test_skcipher_vec(const char *driver, int enc,
-			     const struct cipher_testvec *vec,
-			     unsigned int vec_num,
-			     struct skcipher_request *req,
-			     struct cipher_test_sglists *tsgls)
-{
-	unsigned int i;
-	int err;
-
-	if (fips_enabled && vec->fips_skip)
-		return 0;
-
-	for (i = 0; i < ARRAY_SIZE(default_cipher_testvec_configs); i++) {
-		err = test_skcipher_vec_cfg(driver, enc, vec, vec_num,
-					    &default_cipher_testvec_configs[i],
-					    req, tsgls);
-		if (err)
-			return err;
-	}
-
-#ifdef CONFIG_CRYPTO_MANAGER_EXTRA_TESTS
-	if (!noextratests) {
-		struct testvec_config cfg;
-		char cfgname[TESTVEC_CONFIG_NAMELEN];
-
-		for (i = 0; i < fuzz_iterations; i++) {
-			generate_random_testvec_config(&cfg, cfgname,
-						       sizeof(cfgname));
-			err = test_skcipher_vec_cfg(driver, enc, vec, vec_num,
-						    &cfg, req, tsgls);
-			if (err)
-				return err;
-		}
-	}
-#endif
-	return 0;
-}
-=======
 #ifdef CONFIG_CRYPTO_MANAGER_EXTRA_TESTS
 /*
  * Generate a symmetric cipher test vector from the given implementation.
@@ -3804,7 +2521,6 @@
 	return 0;
 }
 #endif /* !CONFIG_CRYPTO_MANAGER_EXTRA_TESTS */
->>>>>>> 0ecfebd2
 
 static int test_skcipher(const char *driver, int enc,
 			 const struct cipher_test_suite *suite,
@@ -3865,14 +2581,11 @@
 		goto out;
 
 	err = test_skcipher(driver, DECRYPT, suite, req, tsgls);
-<<<<<<< HEAD
-=======
 	if (err)
 		goto out;
 
 	err = test_skcipher_vs_generic_impl(driver, desc->generic_driver, req,
 					    tsgls);
->>>>>>> 0ecfebd2
 out:
 	free_cipher_test_sglists(tsgls);
 	skcipher_request_free(req);
@@ -4637,18 +3350,11 @@
 	struct crypto_wait wait;
 	unsigned int out_len_max, out_len = 0;
 	int err = -ENOMEM;
-<<<<<<< HEAD
-	struct scatterlist src, dst, src_tab[2];
-	const char *m, *c;
-	unsigned int m_size, c_size;
-	const char *op;
-=======
 	struct scatterlist src, dst, src_tab[3];
 	const char *m, *c;
 	unsigned int m_size, c_size;
 	const char *op;
 	u8 *key, *ptr;
->>>>>>> 0ecfebd2
 
 	if (testmgr_alloc_buf(xbuf))
 		return err;
@@ -4682,11 +3388,6 @@
 	 */
 	err = -ENOMEM;
 	out_len_max = crypto_akcipher_maxsize(tfm);
-
-	/*
-	 * First run test which do not require a private key, such as
-	 * encrypt or verify.
-	 */
 	outbuf_enc = kzalloc(out_len_max, GFP_KERNEL);
 	if (!outbuf_enc)
 		goto free_req;
@@ -4715,11 +3416,6 @@
 	sg_init_table(src_tab, 3);
 	sg_set_buf(&src_tab[0], xbuf[0], 8);
 	sg_set_buf(&src_tab[1], xbuf[0] + 8, m_size - 8);
-<<<<<<< HEAD
-	sg_init_one(&dst, outbuf_enc, out_len_max);
-	akcipher_request_set_crypt(req, src_tab, &dst, m_size,
-				   out_len_max);
-=======
 	if (vecs->siggen_sigver_test) {
 		if (WARN_ON(c_size > PAGE_SIZE))
 			goto free_all;
@@ -4731,7 +3427,6 @@
 		akcipher_request_set_crypt(req, src_tab, &dst, m_size,
 					   out_len_max);
 	}
->>>>>>> 0ecfebd2
 	akcipher_request_set_callback(req, CRYPTO_TFM_REQ_MAY_BACKLOG,
 				      crypto_req_done, &wait);
 
@@ -4742,22 +3437,6 @@
 			      crypto_akcipher_encrypt(req), &wait);
 	if (err) {
 		pr_err("alg: akcipher: %s test failed. err %d\n", op, err);
-<<<<<<< HEAD
-		goto free_all;
-	}
-	if (req->dst_len != c_size) {
-		pr_err("alg: akcipher: %s test failed. Invalid output len\n",
-		       op);
-		err = -EINVAL;
-		goto free_all;
-	}
-	/* verify that encrypted message is equal to expected */
-	if (memcmp(c, outbuf_enc, c_size)) {
-		pr_err("alg: akcipher: %s test failed. Invalid output\n", op);
-		hexdump(outbuf_enc, c_size);
-		err = -EINVAL;
-		goto free_all;
-=======
 		goto free_all;
 	}
 	if (!vecs->siggen_sigver_test) {
@@ -4775,7 +3454,6 @@
 			err = -EINVAL;
 			goto free_all;
 		}
->>>>>>> 0ecfebd2
 	}
 
 	/*
@@ -4888,20 +3566,14 @@
 static const struct alg_test_desc alg_test_descs[] = {
 	{
 		.alg = "adiantum(xchacha12,aes)",
-<<<<<<< HEAD
-=======
 		.generic_driver = "adiantum(xchacha12-generic,aes-generic,nhpoly1305-generic)",
->>>>>>> 0ecfebd2
 		.test = alg_test_skcipher,
 		.suite = {
 			.cipher = __VECS(adiantum_xchacha12_aes_tv_template)
 		},
 	}, {
 		.alg = "adiantum(xchacha20,aes)",
-<<<<<<< HEAD
-=======
 		.generic_driver = "adiantum(xchacha20-generic,aes-generic,nhpoly1305-generic)",
->>>>>>> 0ecfebd2
 		.test = alg_test_skcipher,
 		.suite = {
 			.cipher = __VECS(adiantum_xchacha20_aes_tv_template)
