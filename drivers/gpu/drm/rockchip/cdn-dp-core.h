/* SPDX-License-Identifier: GPL-2.0-only */
/*
 * Copyright (C) 2016 Chris Zhong <zyw@rock-chips.com>
 * Copyright (C) 2016 ROCKCHIP, Inc.
 */

#ifndef _CDN_DP_CORE_H
#define _CDN_DP_CORE_H

#include <drm/drm_dp_helper.h>
#include <drm/drm_panel.h>
#include <drm/drm_probe_helper.h>

#include "rockchip_drm_drv.h"

#define MAX_PHY		2

enum audio_format {
	AFMT_I2S = 0,
	AFMT_SPDIF = 1,
	AFMT_UNUSED,
};

struct audio_info {
	enum audio_format format;
	int sample_rate;
	int channels;
	int sample_width;
};

enum vic_pxl_encoding_format {
	PXL_RGB = 0x1,
	YCBCR_4_4_4 = 0x2,
	YCBCR_4_2_2 = 0x4,
	YCBCR_4_2_0 = 0x8,
	Y_ONLY = 0x10,
};

struct video_info {
	bool h_sync_polarity;
	bool v_sync_polarity;
	bool interlaced;
	int color_depth;
	enum vic_pxl_encoding_format color_fmt;
};

struct cdn_firmware_header {
	u32 size_bytes; /* size of the entire header+image(s) in bytes */
	u32 header_size; /* size of just the header in bytes */
	u32 iram_size; /* size of iram */
	u32 dram_size; /* size of dram */
};

struct cdn_dp_port {
	struct cdn_dp_device *dp;
	struct notifier_block event_nb;
	struct extcon_dev *extcon;
	struct phy *phy;
	u8 lanes;
	bool phy_enabled;
	u8 id;
};

struct cdn_dp_device {
	struct device *dev;
	struct drm_device *drm_dev;
	struct drm_connector connector;
	struct drm_encoder encoder;
	struct drm_display_mode mode;
	struct platform_device *audio_pdev;
	struct work_struct event_work;
	struct edid *edid;

	struct mutex lock;
	bool connected;
	bool active;
	bool suspended;

	const struct firmware *fw;	/* cdn dp firmware */
	unsigned int fw_version;	/* cdn fw version */
	bool fw_loaded;

	void __iomem *regs;
	struct regmap *grf;
	struct clk *core_clk;
	struct clk *pclk;
	struct clk *spdif_clk;
	struct clk *grf_clk;
	struct reset_control *spdif_rst;
	struct reset_control *dptx_rst;
	struct reset_control *apb_rst;
	struct reset_control *core_rst;
	struct audio_info audio_info;
	struct video_info video_info;
	struct cdn_dp_port *port[MAX_PHY];
	u8 ports;
	u8 max_lanes;
<<<<<<< HEAD
	u8 max_rate;
=======
	unsigned int max_rate;
>>>>>>> a7196caf
	u8 lanes;
	int active_port;

	u8 dpcd[DP_RECEIVER_CAP_SIZE];
	bool sink_has_audio;
};
#endif  /* _CDN_DP_CORE_H */<|MERGE_RESOLUTION|>--- conflicted
+++ resolved
@@ -95,11 +95,7 @@
 	struct cdn_dp_port *port[MAX_PHY];
 	u8 ports;
 	u8 max_lanes;
-<<<<<<< HEAD
-	u8 max_rate;
-=======
 	unsigned int max_rate;
->>>>>>> a7196caf
 	u8 lanes;
 	int active_port;
 
