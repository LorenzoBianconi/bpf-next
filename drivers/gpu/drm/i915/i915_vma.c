/*
 * Copyright © 2016 Intel Corporation
 *
 * Permission is hereby granted, free of charge, to any person obtaining a
 * copy of this software and associated documentation files (the "Software"),
 * to deal in the Software without restriction, including without limitation
 * the rights to use, copy, modify, merge, publish, distribute, sublicense,
 * and/or sell copies of the Software, and to permit persons to whom the
 * Software is furnished to do so, subject to the following conditions:
 *
 * The above copyright notice and this permission notice (including the next
 * paragraph) shall be included in all copies or substantial portions of the
 * Software.
 *
 * THE SOFTWARE IS PROVIDED "AS IS", WITHOUT WARRANTY OF ANY KIND, EXPRESS OR
 * IMPLIED, INCLUDING BUT NOT LIMITED TO THE WARRANTIES OF MERCHANTABILITY,
 * FITNESS FOR A PARTICULAR PURPOSE AND NONINFRINGEMENT.  IN NO EVENT SHALL
 * THE AUTHORS OR COPYRIGHT HOLDERS BE LIABLE FOR ANY CLAIM, DAMAGES OR OTHER
 * LIABILITY, WHETHER IN AN ACTION OF CONTRACT, TORT OR OTHERWISE, ARISING
 * FROM, OUT OF OR IN CONNECTION WITH THE SOFTWARE OR THE USE OR OTHER DEALINGS
 * IN THE SOFTWARE.
 *
 */

#include <linux/sched/mm.h>
#include <drm/drm_gem.h>

#include "display/intel_frontbuffer.h"

#include "gt/intel_engine.h"
#include "gt/intel_engine_heartbeat.h"
#include "gt/intel_gt.h"
#include "gt/intel_gt_requests.h"

#include "i915_drv.h"
#include "i915_globals.h"
#include "i915_sw_fence_work.h"
#include "i915_trace.h"
#include "i915_vma.h"

static struct i915_global_vma {
	struct i915_global base;
	struct kmem_cache *slab_vmas;
} global;

struct i915_vma *i915_vma_alloc(void)
{
	return kmem_cache_zalloc(global.slab_vmas, GFP_KERNEL);
}

void i915_vma_free(struct i915_vma *vma)
{
	return kmem_cache_free(global.slab_vmas, vma);
}

#if IS_ENABLED(CONFIG_DRM_I915_ERRLOG_GEM) && IS_ENABLED(CONFIG_DRM_DEBUG_MM)

#include <linux/stackdepot.h>

static void vma_print_allocator(struct i915_vma *vma, const char *reason)
{
	unsigned long *entries;
	unsigned int nr_entries;
	char buf[512];

	if (!vma->node.stack) {
		DRM_DEBUG_DRIVER("vma.node [%08llx + %08llx] %s: unknown owner\n",
				 vma->node.start, vma->node.size, reason);
		return;
	}

	nr_entries = stack_depot_fetch(vma->node.stack, &entries);
	stack_trace_snprint(buf, sizeof(buf), entries, nr_entries, 0);
	DRM_DEBUG_DRIVER("vma.node [%08llx + %08llx] %s: inserted at %s\n",
			 vma->node.start, vma->node.size, reason, buf);
}

#else

static void vma_print_allocator(struct i915_vma *vma, const char *reason)
{
}

#endif

static inline struct i915_vma *active_to_vma(struct i915_active *ref)
{
	return container_of(ref, typeof(struct i915_vma), active);
}

static int __i915_vma_active(struct i915_active *ref)
{
	return i915_vma_tryget(active_to_vma(ref)) ? 0 : -ENOENT;
}

__i915_active_call
static void __i915_vma_retire(struct i915_active *ref)
{
	i915_vma_put(active_to_vma(ref));
}

static struct i915_vma *
vma_create(struct drm_i915_gem_object *obj,
	   struct i915_address_space *vm,
	   const struct i915_ggtt_view *view)
{
	struct i915_vma *vma;
	struct rb_node *rb, **p;

	/* The aliasing_ppgtt should never be used directly! */
	GEM_BUG_ON(vm == &vm->gt->ggtt->alias->vm);

	vma = i915_vma_alloc();
	if (vma == NULL)
		return ERR_PTR(-ENOMEM);

	kref_init(&vma->ref);
	mutex_init(&vma->pages_mutex);
	vma->vm = i915_vm_get(vm);
	vma->ops = &vm->vma_ops;
	vma->obj = obj;
	vma->resv = obj->base.resv;
	vma->size = obj->base.size;
	vma->display_alignment = I915_GTT_MIN_ALIGNMENT;

	i915_active_init(&vma->active, __i915_vma_active, __i915_vma_retire);

	/* Declare ourselves safe for use inside shrinkers */
	if (IS_ENABLED(CONFIG_LOCKDEP)) {
		fs_reclaim_acquire(GFP_KERNEL);
		might_lock(&vma->active.mutex);
		fs_reclaim_release(GFP_KERNEL);
	}

	INIT_LIST_HEAD(&vma->closed_link);

	if (view && view->type != I915_GGTT_VIEW_NORMAL) {
		vma->ggtt_view = *view;
		if (view->type == I915_GGTT_VIEW_PARTIAL) {
			GEM_BUG_ON(range_overflows_t(u64,
						     view->partial.offset,
						     view->partial.size,
						     obj->base.size >> PAGE_SHIFT));
			vma->size = view->partial.size;
			vma->size <<= PAGE_SHIFT;
			GEM_BUG_ON(vma->size > obj->base.size);
		} else if (view->type == I915_GGTT_VIEW_ROTATED) {
			vma->size = intel_rotation_info_size(&view->rotated);
			vma->size <<= PAGE_SHIFT;
		} else if (view->type == I915_GGTT_VIEW_REMAPPED) {
			vma->size = intel_remapped_info_size(&view->remapped);
			vma->size <<= PAGE_SHIFT;
		}
	}

	if (unlikely(vma->size > vm->total))
		goto err_vma;

	GEM_BUG_ON(!IS_ALIGNED(vma->size, I915_GTT_PAGE_SIZE));

	spin_lock(&obj->vma.lock);

	if (i915_is_ggtt(vm)) {
		if (unlikely(overflows_type(vma->size, u32)))
			goto err_unlock;

		vma->fence_size = i915_gem_fence_size(vm->i915, vma->size,
						      i915_gem_object_get_tiling(obj),
						      i915_gem_object_get_stride(obj));
		if (unlikely(vma->fence_size < vma->size || /* overflow */
			     vma->fence_size > vm->total))
			goto err_unlock;

		GEM_BUG_ON(!IS_ALIGNED(vma->fence_size, I915_GTT_MIN_ALIGNMENT));

		vma->fence_alignment = i915_gem_fence_alignment(vm->i915, vma->size,
								i915_gem_object_get_tiling(obj),
								i915_gem_object_get_stride(obj));
		GEM_BUG_ON(!is_power_of_2(vma->fence_alignment));

		__set_bit(I915_VMA_GGTT_BIT, __i915_vma_flags(vma));
	}

	rb = NULL;
	p = &obj->vma.tree.rb_node;
	while (*p) {
		struct i915_vma *pos;
		long cmp;

		rb = *p;
		pos = rb_entry(rb, struct i915_vma, obj_node);

		/*
		 * If the view already exists in the tree, another thread
		 * already created a matching vma, so return the older instance
		 * and dispose of ours.
		 */
		cmp = i915_vma_compare(pos, vm, view);
		if (cmp == 0) {
			spin_unlock(&obj->vma.lock);
			i915_vma_free(vma);
			return pos;
		}

		if (cmp < 0)
			p = &rb->rb_right;
		else
			p = &rb->rb_left;
	}
	rb_link_node(&vma->obj_node, rb, p);
	rb_insert_color(&vma->obj_node, &obj->vma.tree);

	if (i915_vma_is_ggtt(vma))
		/*
		 * We put the GGTT vma at the start of the vma-list, followed
		 * by the ppGGTT vma. This allows us to break early when
		 * iterating over only the GGTT vma for an object, see
		 * for_each_ggtt_vma()
		 */
		list_add(&vma->obj_link, &obj->vma.list);
	else
		list_add_tail(&vma->obj_link, &obj->vma.list);

	spin_unlock(&obj->vma.lock);

	return vma;

err_unlock:
	spin_unlock(&obj->vma.lock);
err_vma:
	i915_vma_free(vma);
	return ERR_PTR(-E2BIG);
}

static struct i915_vma *
vma_lookup(struct drm_i915_gem_object *obj,
	   struct i915_address_space *vm,
	   const struct i915_ggtt_view *view)
{
	struct rb_node *rb;

	rb = obj->vma.tree.rb_node;
	while (rb) {
		struct i915_vma *vma = rb_entry(rb, struct i915_vma, obj_node);
		long cmp;

		cmp = i915_vma_compare(vma, vm, view);
		if (cmp == 0)
			return vma;

		if (cmp < 0)
			rb = rb->rb_right;
		else
			rb = rb->rb_left;
	}

	return NULL;
}

/**
 * i915_vma_instance - return the singleton instance of the VMA
 * @obj: parent &struct drm_i915_gem_object to be mapped
 * @vm: address space in which the mapping is located
 * @view: additional mapping requirements
 *
 * i915_vma_instance() looks up an existing VMA of the @obj in the @vm with
 * the same @view characteristics. If a match is not found, one is created.
 * Once created, the VMA is kept until either the object is freed, or the
 * address space is closed.
 *
 * Returns the vma, or an error pointer.
 */
struct i915_vma *
i915_vma_instance(struct drm_i915_gem_object *obj,
		  struct i915_address_space *vm,
		  const struct i915_ggtt_view *view)
{
	struct i915_vma *vma;

	GEM_BUG_ON(view && !i915_is_ggtt(vm));
	GEM_BUG_ON(!atomic_read(&vm->open));

	spin_lock(&obj->vma.lock);
	vma = vma_lookup(obj, vm, view);
	spin_unlock(&obj->vma.lock);

	/* vma_create() will resolve the race if another creates the vma */
	if (unlikely(!vma))
		vma = vma_create(obj, vm, view);

	GEM_BUG_ON(!IS_ERR(vma) && i915_vma_compare(vma, vm, view));
	return vma;
}

struct i915_vma_work {
	struct dma_fence_work base;
	struct i915_vma *vma;
	struct drm_i915_gem_object *pinned;
	struct i915_sw_dma_fence_cb cb;
	enum i915_cache_level cache_level;
	unsigned int flags;
};

static int __vma_bind(struct dma_fence_work *work)
{
	struct i915_vma_work *vw = container_of(work, typeof(*vw), base);
	struct i915_vma *vma = vw->vma;
	int err;

	err = vma->ops->bind_vma(vma, vw->cache_level, vw->flags);
	if (err)
		atomic_or(I915_VMA_ERROR, &vma->flags);

	return err;
}

static void __vma_release(struct dma_fence_work *work)
{
	struct i915_vma_work *vw = container_of(work, typeof(*vw), base);

	if (vw->pinned)
		__i915_gem_object_unpin_pages(vw->pinned);
}

static const struct dma_fence_work_ops bind_ops = {
	.name = "bind",
	.work = __vma_bind,
	.release = __vma_release,
};

struct i915_vma_work *i915_vma_work(void)
{
	struct i915_vma_work *vw;

	vw = kzalloc(sizeof(*vw), GFP_KERNEL);
	if (!vw)
		return NULL;

	dma_fence_work_init(&vw->base, &bind_ops);
	vw->base.dma.error = -EAGAIN; /* disable the worker by default */

	return vw;
}

int i915_vma_wait_for_bind(struct i915_vma *vma)
{
	int err = 0;

	if (rcu_access_pointer(vma->active.excl.fence)) {
		struct dma_fence *fence;

		rcu_read_lock();
		fence = dma_fence_get_rcu_safe(&vma->active.excl.fence);
		rcu_read_unlock();
		if (fence) {
			err = dma_fence_wait(fence, MAX_SCHEDULE_TIMEOUT);
			dma_fence_put(fence);
		}
	}

	return err;
}

/**
 * i915_vma_bind - Sets up PTEs for an VMA in it's corresponding address space.
 * @vma: VMA to map
 * @cache_level: mapping cache level
 * @flags: flags like global or local mapping
 * @work: preallocated worker for allocating and binding the PTE
 *
 * DMA addresses are taken from the scatter-gather table of this object (or of
 * this VMA in case of non-default GGTT views) and PTE entries set up.
 * Note that DMA addresses are also the only part of the SG table we care about.
 */
int i915_vma_bind(struct i915_vma *vma,
		  enum i915_cache_level cache_level,
		  u32 flags,
		  struct i915_vma_work *work)
{
	u32 bind_flags;
	u32 vma_flags;
	int ret;

	GEM_BUG_ON(!drm_mm_node_allocated(&vma->node));
	GEM_BUG_ON(vma->size > vma->node.size);

	if (GEM_DEBUG_WARN_ON(range_overflows(vma->node.start,
					      vma->node.size,
					      vma->vm->total)))
		return -ENODEV;

	if (GEM_DEBUG_WARN_ON(!flags))
		return -EINVAL;

	bind_flags = flags;
	bind_flags &= I915_VMA_GLOBAL_BIND | I915_VMA_LOCAL_BIND;

	vma_flags = atomic_read(&vma->flags);
	vma_flags &= I915_VMA_GLOBAL_BIND | I915_VMA_LOCAL_BIND;
	if (flags & PIN_UPDATE)
		bind_flags |= vma_flags;
	else
		bind_flags &= ~vma_flags;
	if (bind_flags == 0)
		return 0;

	GEM_BUG_ON(!vma->pages);

	trace_i915_vma_bind(vma, bind_flags);
	if (work && (bind_flags & ~vma_flags) & vma->vm->bind_async_flags) {
		struct dma_fence *prev;

		work->vma = vma;
		work->cache_level = cache_level;
		work->flags = bind_flags | I915_VMA_ALLOC;

		/*
		 * Note we only want to chain up to the migration fence on
		 * the pages (not the object itself). As we don't track that,
		 * yet, we have to use the exclusive fence instead.
		 *
		 * Also note that we do not want to track the async vma as
		 * part of the obj->resv->excl_fence as it only affects
		 * execution and not content or object's backing store lifetime.
		 */
		prev = i915_active_set_exclusive(&vma->active, &work->base.dma);
		if (prev) {
			__i915_sw_fence_await_dma_fence(&work->base.chain,
							prev,
							&work->cb);
			dma_fence_put(prev);
		}

		work->base.dma.error = 0; /* enable the queue_work() */

		if (vma->obj) {
			__i915_gem_object_pin_pages(vma->obj);
			work->pinned = vma->obj;
		}
	} else {
		ret = vma->ops->bind_vma(vma, cache_level, bind_flags);
		if (ret)
			return ret;
	}

	atomic_or(bind_flags, &vma->flags);
	return 0;
}

void __iomem *i915_vma_pin_iomap(struct i915_vma *vma)
{
	void __iomem *ptr;
	int err;

	if (GEM_WARN_ON(!i915_vma_is_map_and_fenceable(vma))) {
		err = -ENODEV;
		goto err;
	}

	GEM_BUG_ON(!i915_vma_is_ggtt(vma));
	GEM_BUG_ON(!i915_vma_is_bound(vma, I915_VMA_GLOBAL_BIND));

	ptr = READ_ONCE(vma->iomap);
	if (ptr == NULL) {
		ptr = io_mapping_map_wc(&i915_vm_to_ggtt(vma->vm)->iomap,
					vma->node.start,
					vma->node.size);
		if (ptr == NULL) {
			err = -ENOMEM;
			goto err;
		}

		if (unlikely(cmpxchg(&vma->iomap, NULL, ptr))) {
			io_mapping_unmap(ptr);
			ptr = vma->iomap;
		}
	}

	__i915_vma_pin(vma);

	err = i915_vma_pin_fence(vma);
	if (err)
		goto err_unpin;

	i915_vma_set_ggtt_write(vma);

	/* NB Access through the GTT requires the device to be awake. */
	return ptr;

err_unpin:
	__i915_vma_unpin(vma);
err:
	return IO_ERR_PTR(err);
}

void i915_vma_flush_writes(struct i915_vma *vma)
{
	if (i915_vma_unset_ggtt_write(vma))
		intel_gt_flush_ggtt_writes(vma->vm->gt);
}

void i915_vma_unpin_iomap(struct i915_vma *vma)
{
	GEM_BUG_ON(vma->iomap == NULL);

	i915_vma_flush_writes(vma);

	i915_vma_unpin_fence(vma);
	i915_vma_unpin(vma);
}

void i915_vma_unpin_and_release(struct i915_vma **p_vma, unsigned int flags)
{
	struct i915_vma *vma;
	struct drm_i915_gem_object *obj;

	vma = fetch_and_zero(p_vma);
	if (!vma)
		return;

	obj = vma->obj;
	GEM_BUG_ON(!obj);

	i915_vma_unpin(vma);

	if (flags & I915_VMA_RELEASE_MAP)
		i915_gem_object_unpin_map(obj);

	i915_gem_object_put(obj);
}

bool i915_vma_misplaced(const struct i915_vma *vma,
			u64 size, u64 alignment, u64 flags)
{
	if (!drm_mm_node_allocated(&vma->node))
		return false;

	if (test_bit(I915_VMA_ERROR_BIT, __i915_vma_flags(vma)))
		return true;

	if (vma->node.size < size)
		return true;

	GEM_BUG_ON(alignment && !is_power_of_2(alignment));
	if (alignment && !IS_ALIGNED(vma->node.start, alignment))
		return true;

	if (flags & PIN_MAPPABLE && !i915_vma_is_map_and_fenceable(vma))
		return true;

	if (flags & PIN_OFFSET_BIAS &&
	    vma->node.start < (flags & PIN_OFFSET_MASK))
		return true;

	if (flags & PIN_OFFSET_FIXED &&
	    vma->node.start != (flags & PIN_OFFSET_MASK))
		return true;

	return false;
}

void __i915_vma_set_map_and_fenceable(struct i915_vma *vma)
{
	bool mappable, fenceable;

	GEM_BUG_ON(!i915_vma_is_ggtt(vma));
	GEM_BUG_ON(!vma->fence_size);

	fenceable = (vma->node.size >= vma->fence_size &&
		     IS_ALIGNED(vma->node.start, vma->fence_alignment));

	mappable = vma->node.start + vma->fence_size <= i915_vm_to_ggtt(vma->vm)->mappable_end;

	if (mappable && fenceable)
		set_bit(I915_VMA_CAN_FENCE_BIT, __i915_vma_flags(vma));
	else
		clear_bit(I915_VMA_CAN_FENCE_BIT, __i915_vma_flags(vma));
}

bool i915_gem_valid_gtt_space(struct i915_vma *vma, unsigned long color)
{
	struct drm_mm_node *node = &vma->node;
	struct drm_mm_node *other;

	/*
	 * On some machines we have to be careful when putting differing types
	 * of snoopable memory together to avoid the prefetcher crossing memory
	 * domains and dying. During vm initialisation, we decide whether or not
	 * these constraints apply and set the drm_mm.color_adjust
	 * appropriately.
	 */
	if (!i915_vm_has_cache_coloring(vma->vm))
		return true;

	/* Only valid to be called on an already inserted vma */
	GEM_BUG_ON(!drm_mm_node_allocated(node));
	GEM_BUG_ON(list_empty(&node->node_list));

	other = list_prev_entry(node, node_list);
	if (i915_node_color_differs(other, color) &&
	    !drm_mm_hole_follows(other))
		return false;

	other = list_next_entry(node, node_list);
	if (i915_node_color_differs(other, color) &&
	    !drm_mm_hole_follows(node))
		return false;

	return true;
}

/**
 * i915_vma_insert - finds a slot for the vma in its address space
 * @vma: the vma
 * @size: requested size in bytes (can be larger than the VMA)
 * @alignment: required alignment
 * @flags: mask of PIN_* flags to use
 *
 * First we try to allocate some free space that meets the requirements for
 * the VMA. Failiing that, if the flags permit, it will evict an old VMA,
 * preferrably the oldest idle entry to make room for the new VMA.
 *
 * Returns:
 * 0 on success, negative error code otherwise.
 */
static int
i915_vma_insert(struct i915_vma *vma, u64 size, u64 alignment, u64 flags)
{
	unsigned long color;
	u64 start, end;
	int ret;

	GEM_BUG_ON(i915_vma_is_bound(vma, I915_VMA_GLOBAL_BIND | I915_VMA_LOCAL_BIND));
	GEM_BUG_ON(drm_mm_node_allocated(&vma->node));

	size = max(size, vma->size);
	alignment = max(alignment, vma->display_alignment);
	if (flags & PIN_MAPPABLE) {
		size = max_t(typeof(size), size, vma->fence_size);
		alignment = max_t(typeof(alignment),
				  alignment, vma->fence_alignment);
	}

	GEM_BUG_ON(!IS_ALIGNED(size, I915_GTT_PAGE_SIZE));
	GEM_BUG_ON(!IS_ALIGNED(alignment, I915_GTT_MIN_ALIGNMENT));
	GEM_BUG_ON(!is_power_of_2(alignment));

	start = flags & PIN_OFFSET_BIAS ? flags & PIN_OFFSET_MASK : 0;
	GEM_BUG_ON(!IS_ALIGNED(start, I915_GTT_PAGE_SIZE));

	end = vma->vm->total;
	if (flags & PIN_MAPPABLE)
		end = min_t(u64, end, i915_vm_to_ggtt(vma->vm)->mappable_end);
	if (flags & PIN_ZONE_4G)
		end = min_t(u64, end, (1ULL << 32) - I915_GTT_PAGE_SIZE);
	GEM_BUG_ON(!IS_ALIGNED(end, I915_GTT_PAGE_SIZE));

	/* If binding the object/GGTT view requires more space than the entire
	 * aperture has, reject it early before evicting everything in a vain
	 * attempt to find space.
	 */
	if (size > end) {
		DRM_DEBUG("Attempting to bind an object larger than the aperture: request=%llu > %s aperture=%llu\n",
			  size, flags & PIN_MAPPABLE ? "mappable" : "total",
			  end);
		return -ENOSPC;
	}

	color = 0;
	if (vma->obj && i915_vm_has_cache_coloring(vma->vm))
		color = vma->obj->cache_level;

	if (flags & PIN_OFFSET_FIXED) {
		u64 offset = flags & PIN_OFFSET_MASK;
		if (!IS_ALIGNED(offset, alignment) ||
		    range_overflows(offset, size, end))
			return -EINVAL;

		ret = i915_gem_gtt_reserve(vma->vm, &vma->node,
					   size, offset, color,
					   flags);
		if (ret)
			return ret;
	} else {
		/*
		 * We only support huge gtt pages through the 48b PPGTT,
		 * however we also don't want to force any alignment for
		 * objects which need to be tightly packed into the low 32bits.
		 *
		 * Note that we assume that GGTT are limited to 4GiB for the
		 * forseeable future. See also i915_ggtt_offset().
		 */
		if (upper_32_bits(end - 1) &&
		    vma->page_sizes.sg > I915_GTT_PAGE_SIZE) {
			/*
			 * We can't mix 64K and 4K PTEs in the same page-table
			 * (2M block), and so to avoid the ugliness and
			 * complexity of coloring we opt for just aligning 64K
			 * objects to 2M.
			 */
			u64 page_alignment =
				rounddown_pow_of_two(vma->page_sizes.sg |
						     I915_GTT_PAGE_SIZE_2M);

			/*
			 * Check we don't expand for the limited Global GTT
			 * (mappable aperture is even more precious!). This
			 * also checks that we exclude the aliasing-ppgtt.
			 */
			GEM_BUG_ON(i915_vma_is_ggtt(vma));

			alignment = max(alignment, page_alignment);

			if (vma->page_sizes.sg & I915_GTT_PAGE_SIZE_64K)
				size = round_up(size, I915_GTT_PAGE_SIZE_2M);
		}

		ret = i915_gem_gtt_insert(vma->vm, &vma->node,
					  size, alignment, color,
					  start, end, flags);
		if (ret)
			return ret;

		GEM_BUG_ON(vma->node.start < start);
		GEM_BUG_ON(vma->node.start + vma->node.size > end);
	}
	GEM_BUG_ON(!drm_mm_node_allocated(&vma->node));
	GEM_BUG_ON(!i915_gem_valid_gtt_space(vma, color));

	list_add_tail(&vma->vm_link, &vma->vm->bound_list);

	return 0;
}

static void
i915_vma_detach(struct i915_vma *vma)
{
	GEM_BUG_ON(!drm_mm_node_allocated(&vma->node));
	GEM_BUG_ON(i915_vma_is_bound(vma, I915_VMA_GLOBAL_BIND | I915_VMA_LOCAL_BIND));

	/*
	 * And finally now the object is completely decoupled from this
	 * vma, we can drop its hold on the backing storage and allow
	 * it to be reaped by the shrinker.
	 */
	list_del(&vma->vm_link);
}

static bool try_qad_pin(struct i915_vma *vma, unsigned int flags)
{
	unsigned int bound;
	bool pinned = true;

	bound = atomic_read(&vma->flags);
	do {
		if (unlikely(flags & ~bound))
			return false;

		if (unlikely(bound & (I915_VMA_OVERFLOW | I915_VMA_ERROR)))
			return false;

		if (!(bound & I915_VMA_PIN_MASK))
			goto unpinned;

		GEM_BUG_ON(((bound + 1) & I915_VMA_PIN_MASK) == 0);
	} while (!atomic_try_cmpxchg(&vma->flags, &bound, bound + 1));

	return true;

unpinned:
	/*
	 * If pin_count==0, but we are bound, check under the lock to avoid
	 * racing with a concurrent i915_vma_unbind().
	 */
	mutex_lock(&vma->vm->mutex);
	do {
		if (unlikely(bound & (I915_VMA_OVERFLOW | I915_VMA_ERROR))) {
			pinned = false;
			break;
		}

		if (unlikely(flags & ~bound)) {
			pinned = false;
			break;
		}
	} while (!atomic_try_cmpxchg(&vma->flags, &bound, bound + 1));
	mutex_unlock(&vma->vm->mutex);

	return pinned;
}

static int vma_get_pages(struct i915_vma *vma)
{
	int err = 0;

	if (atomic_add_unless(&vma->pages_count, 1, 0))
		return 0;

	/* Allocations ahoy! */
	if (mutex_lock_interruptible(&vma->pages_mutex))
		return -EINTR;

	if (!atomic_read(&vma->pages_count)) {
		if (vma->obj) {
			err = i915_gem_object_pin_pages(vma->obj);
			if (err)
				goto unlock;
		}

		err = vma->ops->set_pages(vma);
		if (err) {
			if (vma->obj)
				i915_gem_object_unpin_pages(vma->obj);
			goto unlock;
		}
	}
	atomic_inc(&vma->pages_count);

unlock:
	mutex_unlock(&vma->pages_mutex);

	return err;
}

static void __vma_put_pages(struct i915_vma *vma, unsigned int count)
{
	/* We allocate under vma_get_pages, so beware the shrinker */
	mutex_lock_nested(&vma->pages_mutex, SINGLE_DEPTH_NESTING);
	GEM_BUG_ON(atomic_read(&vma->pages_count) < count);
	if (atomic_sub_return(count, &vma->pages_count) == 0) {
		vma->ops->clear_pages(vma);
		GEM_BUG_ON(vma->pages);
		if (vma->obj)
			i915_gem_object_unpin_pages(vma->obj);
	}
	mutex_unlock(&vma->pages_mutex);
}

static void vma_put_pages(struct i915_vma *vma)
{
	if (atomic_add_unless(&vma->pages_count, -1, 1))
		return;

	__vma_put_pages(vma, 1);
}

static void vma_unbind_pages(struct i915_vma *vma)
{
	unsigned int count;

	lockdep_assert_held(&vma->vm->mutex);

	/* The upper portion of pages_count is the number of bindings */
	count = atomic_read(&vma->pages_count);
	count >>= I915_VMA_PAGES_BIAS;
	GEM_BUG_ON(!count);

	__vma_put_pages(vma, count | count << I915_VMA_PAGES_BIAS);
}

int i915_vma_pin(struct i915_vma *vma, u64 size, u64 alignment, u64 flags)
{
	struct i915_vma_work *work = NULL;
	intel_wakeref_t wakeref = 0;
	unsigned int bound;
	int err;

	BUILD_BUG_ON(PIN_GLOBAL != I915_VMA_GLOBAL_BIND);
	BUILD_BUG_ON(PIN_USER != I915_VMA_LOCAL_BIND);

	GEM_BUG_ON(flags & PIN_UPDATE);
	GEM_BUG_ON(!(flags & (PIN_USER | PIN_GLOBAL)));

	/* First try and grab the pin without rebinding the vma */
	if (try_qad_pin(vma, flags & I915_VMA_BIND_MASK))
		return 0;

	err = vma_get_pages(vma);
	if (err)
		return err;

	if (flags & vma->vm->bind_async_flags) {
		work = i915_vma_work();
		if (!work) {
			err = -ENOMEM;
			goto err_pages;
		}
	}

	if (flags & PIN_GLOBAL)
		wakeref = intel_runtime_pm_get(&vma->vm->i915->runtime_pm);

	/*
	 * Differentiate between user/kernel vma inside the aliasing-ppgtt.
	 *
	 * We conflate the Global GTT with the user's vma when using the
	 * aliasing-ppgtt, but it is still vitally important to try and
	 * keep the use cases distinct. For example, userptr objects are
	 * not allowed inside the Global GTT as that will cause lock
	 * inversions when we have to evict them the mmu_notifier callbacks -
	 * but they are allowed to be part of the user ppGTT which can never
	 * be mapped. As such we try to give the distinct users of the same
	 * mutex, distinct lockclasses [equivalent to how we keep i915_ggtt
	 * and i915_ppgtt separate].
	 *
	 * NB this may cause us to mask real lock inversions -- while the
	 * code is safe today, lockdep may not be able to spot future
	 * transgressions.
	 */
	err = mutex_lock_interruptible_nested(&vma->vm->mutex,
					      !(flags & PIN_GLOBAL));
	if (err)
		goto err_fence;

	/* No more allocations allowed now we hold vm->mutex */

	if (unlikely(i915_vma_is_closed(vma))) {
		err = -ENOENT;
		goto err_unlock;
	}

	bound = atomic_read(&vma->flags);
	if (unlikely(bound & I915_VMA_ERROR)) {
		err = -ENOMEM;
		goto err_unlock;
	}

	if (unlikely(!((bound + 1) & I915_VMA_PIN_MASK))) {
		err = -EAGAIN; /* pins are meant to be fairly temporary */
		goto err_unlock;
	}

	if (unlikely(!(flags & ~bound & I915_VMA_BIND_MASK))) {
		__i915_vma_pin(vma);
		goto err_unlock;
	}

	err = i915_active_acquire(&vma->active);
	if (err)
		goto err_unlock;

	if (!(bound & I915_VMA_BIND_MASK)) {
		err = i915_vma_insert(vma, size, alignment, flags);
		if (err)
			goto err_active;

		if (i915_is_ggtt(vma->vm))
			__i915_vma_set_map_and_fenceable(vma);
	}

	GEM_BUG_ON(!vma->pages);
	err = i915_vma_bind(vma,
			    vma->obj ? vma->obj->cache_level : 0,
			    flags, work);
	if (err)
		goto err_remove;

	/* There should only be at most 2 active bindings (user, global) */
	GEM_BUG_ON(bound + I915_VMA_PAGES_ACTIVE < bound);
	atomic_add(I915_VMA_PAGES_ACTIVE, &vma->pages_count);
	list_move_tail(&vma->vm_link, &vma->vm->bound_list);

	__i915_vma_pin(vma);
	GEM_BUG_ON(!i915_vma_is_pinned(vma));
	GEM_BUG_ON(!i915_vma_is_bound(vma, flags));
	GEM_BUG_ON(i915_vma_misplaced(vma, size, alignment, flags));

err_remove:
	if (!i915_vma_is_bound(vma, I915_VMA_BIND_MASK)) {
		i915_vma_detach(vma);
		drm_mm_remove_node(&vma->node);
	}
err_active:
	i915_active_release(&vma->active);
err_unlock:
	mutex_unlock(&vma->vm->mutex);
err_fence:
	if (work)
		dma_fence_work_commit_imm(&work->base);
	if (wakeref)
		intel_runtime_pm_put(&vma->vm->i915->runtime_pm, wakeref);
err_pages:
	vma_put_pages(vma);
	return err;
}

static void flush_idle_contexts(struct intel_gt *gt)
{
	struct intel_engine_cs *engine;
	enum intel_engine_id id;

	for_each_engine(engine, gt, id)
		intel_engine_flush_barriers(engine);

	intel_gt_wait_for_idle(gt, MAX_SCHEDULE_TIMEOUT);
}

int i915_ggtt_pin(struct i915_vma *vma, u32 align, unsigned int flags)
{
	struct i915_address_space *vm = vma->vm;
	int err;

	GEM_BUG_ON(!i915_vma_is_ggtt(vma));

	do {
		err = i915_vma_pin(vma, 0, align, flags | PIN_GLOBAL);
		if (err != -ENOSPC) {
			if (!err) {
				err = i915_vma_wait_for_bind(vma);
				if (err)
					i915_vma_unpin(vma);
			}
			return err;
		}

		/* Unlike i915_vma_pin, we don't take no for an answer! */
		flush_idle_contexts(vm->gt);
		if (mutex_lock_interruptible(&vm->mutex) == 0) {
			i915_gem_evict_vm(vm);
			mutex_unlock(&vm->mutex);
		}
	} while (1);
}

static void __vma_close(struct i915_vma *vma, struct intel_gt *gt)
{
	/*
	 * We defer actually closing, unbinding and destroying the VMA until
	 * the next idle point, or if the object is freed in the meantime. By
	 * postponing the unbind, we allow for it to be resurrected by the
	 * client, avoiding the work required to rebind the VMA. This is
	 * advantageous for DRI, where the client/server pass objects
	 * between themselves, temporarily opening a local VMA to the
	 * object, and then closing it again. The same object is then reused
	 * on the next frame (or two, depending on the depth of the swap queue)
	 * causing us to rebind the VMA once more. This ends up being a lot
	 * of wasted work for the steady state.
	 */
	GEM_BUG_ON(i915_vma_is_closed(vma));
	list_add(&vma->closed_link, &gt->closed_vma);
}

void i915_vma_close(struct i915_vma *vma)
{
	struct intel_gt *gt = vma->vm->gt;
	unsigned long flags;

	if (i915_vma_is_ggtt(vma))
		return;

	GEM_BUG_ON(!atomic_read(&vma->open_count));
	if (atomic_dec_and_lock_irqsave(&vma->open_count,
					&gt->closed_lock,
					flags)) {
		__vma_close(vma, gt);
		spin_unlock_irqrestore(&gt->closed_lock, flags);
	}
}

static void __i915_vma_remove_closed(struct i915_vma *vma)
{
	struct intel_gt *gt = vma->vm->gt;

	spin_lock_irq(&gt->closed_lock);
	list_del_init(&vma->closed_link);
	spin_unlock_irq(&gt->closed_lock);
}

void i915_vma_reopen(struct i915_vma *vma)
{
	if (i915_vma_is_closed(vma))
		__i915_vma_remove_closed(vma);
}

void i915_vma_release(struct kref *ref)
{
	struct i915_vma *vma = container_of(ref, typeof(*vma), ref);

	if (drm_mm_node_allocated(&vma->node)) {
		mutex_lock(&vma->vm->mutex);
		atomic_and(~I915_VMA_PIN_MASK, &vma->flags);
		WARN_ON(__i915_vma_unbind(vma));
		mutex_unlock(&vma->vm->mutex);
		GEM_BUG_ON(drm_mm_node_allocated(&vma->node));
	}
	GEM_BUG_ON(i915_vma_is_active(vma));

	if (vma->obj) {
		struct drm_i915_gem_object *obj = vma->obj;

		spin_lock(&obj->vma.lock);
		list_del(&vma->obj_link);
		rb_erase(&vma->obj_node, &obj->vma.tree);
		spin_unlock(&obj->vma.lock);
	}

	__i915_vma_remove_closed(vma);
	i915_vm_put(vma->vm);

	i915_active_fini(&vma->active);
	i915_vma_free(vma);
}

void i915_vma_parked(struct intel_gt *gt)
{
	struct i915_vma *vma, *next;
	LIST_HEAD(closed);

	spin_lock_irq(&gt->closed_lock);
	list_for_each_entry_safe(vma, next, &gt->closed_vma, closed_link) {
		struct drm_i915_gem_object *obj = vma->obj;
		struct i915_address_space *vm = vma->vm;

		/* XXX All to avoid keeping a reference on i915_vma itself */

		if (!kref_get_unless_zero(&obj->base.refcount))
			continue;

		if (!i915_vm_tryopen(vm)) {
			i915_gem_object_put(obj);
			continue;
		}

		list_move(&vma->closed_link, &closed);
	}
	spin_unlock_irq(&gt->closed_lock);

	/* As the GT is held idle, no vma can be reopened as we destroy them */
	list_for_each_entry_safe(vma, next, &closed, closed_link) {
		struct drm_i915_gem_object *obj = vma->obj;
		struct i915_address_space *vm = vma->vm;

		INIT_LIST_HEAD(&vma->closed_link);
		__i915_vma_put(vma);

		i915_gem_object_put(obj);
		i915_vm_close(vm);
	}
}

static void __i915_vma_iounmap(struct i915_vma *vma)
{
	GEM_BUG_ON(i915_vma_is_pinned(vma));

	if (vma->iomap == NULL)
		return;

	io_mapping_unmap(vma->iomap);
	vma->iomap = NULL;
}

void i915_vma_revoke_mmap(struct i915_vma *vma)
{
	struct drm_vma_offset_node *node;
	u64 vma_offset;

	if (!i915_vma_has_userfault(vma))
		return;

	GEM_BUG_ON(!i915_vma_is_map_and_fenceable(vma));
	GEM_BUG_ON(!vma->obj->userfault_count);

	node = &vma->mmo->vma_node;
	vma_offset = vma->ggtt_view.partial.offset << PAGE_SHIFT;
	unmap_mapping_range(vma->vm->i915->drm.anon_inode->i_mapping,
			    drm_vma_node_offset_addr(node) + vma_offset,
			    vma->size,
			    1);

	i915_vma_unset_userfault(vma);
	if (!--vma->obj->userfault_count)
		list_del(&vma->obj->userfault_link);
}

int __i915_vma_move_to_active(struct i915_vma *vma, struct i915_request *rq)
{
	int err;

	GEM_BUG_ON(!i915_vma_is_pinned(vma));

	/* Wait for the vma to be bound before we start! */
	err = i915_request_await_active(rq, &vma->active,
					I915_ACTIVE_AWAIT_EXCL);
	if (err)
		return err;

	return i915_active_add_request(&vma->active, rq);
}

int i915_vma_move_to_active(struct i915_vma *vma,
			    struct i915_request *rq,
			    unsigned int flags)
{
	struct drm_i915_gem_object *obj = vma->obj;
	int err;

	assert_object_held(obj);

	err = __i915_vma_move_to_active(vma, rq);
	if (unlikely(err))
		return err;

	if (flags & EXEC_OBJECT_WRITE) {
		struct intel_frontbuffer *front;

		front = __intel_frontbuffer_get(obj);
		if (unlikely(front)) {
			if (intel_frontbuffer_invalidate(front, ORIGIN_CS))
				i915_active_add_request(&front->write, rq);
			intel_frontbuffer_put(front);
		}

		dma_resv_add_excl_fence(vma->resv, &rq->fence);
		obj->write_domain = I915_GEM_DOMAIN_RENDER;
		obj->read_domains = 0;
	} else {
		err = dma_resv_reserve_shared(vma->resv, 1);
		if (unlikely(err))
			return err;

		dma_resv_add_shared_fence(vma->resv, &rq->fence);
		obj->write_domain = 0;
	}

	if (flags & EXEC_OBJECT_NEEDS_FENCE && vma->fence)
		i915_active_add_request(&vma->fence->active, rq);

	obj->read_domains |= I915_GEM_GPU_DOMAINS;
	obj->mm.dirty = true;

	GEM_BUG_ON(!i915_vma_is_active(vma));
	return 0;
}

int __i915_vma_unbind(struct i915_vma *vma)
{
	int ret;

	lockdep_assert_held(&vma->vm->mutex);

	if (i915_vma_is_pinned(vma)) {
		vma_print_allocator(vma, "is pinned");
		return -EAGAIN;
	}

	/*
	 * After confirming that no one else is pinning this vma, wait for
	 * any laggards who may have crept in during the wait (through
	 * a residual pin skipping the vm->mutex) to complete.
	 */
	ret = i915_vma_sync(vma);
	if (ret)
		return ret;

	if (!drm_mm_node_allocated(&vma->node))
		return 0;

	GEM_BUG_ON(i915_vma_is_pinned(vma));
	GEM_BUG_ON(i915_vma_is_active(vma));

	if (i915_vma_is_map_and_fenceable(vma)) {
		/* Force a pagefault for domain tracking on next user access */
		i915_vma_revoke_mmap(vma);

		/*
		 * Check that we have flushed all writes through the GGTT
		 * before the unbind, other due to non-strict nature of those
		 * indirect writes they may end up referencing the GGTT PTE
		 * after the unbind.
		 *
		 * Note that we may be concurrently poking at the GGTT_WRITE
		 * bit from set-domain, as we mark all GGTT vma associated
		 * with an object. We know this is for another vma, as we
		 * are currently unbinding this one -- so if this vma will be
		 * reused, it will be refaulted and have its dirty bit set
		 * before the next write.
		 */
		i915_vma_flush_writes(vma);

		/* release the fence reg _after_ flushing */
		i915_vma_revoke_fence(vma);

		__i915_vma_iounmap(vma);
		clear_bit(I915_VMA_CAN_FENCE_BIT, __i915_vma_flags(vma));
	}
	GEM_BUG_ON(vma->fence);
	GEM_BUG_ON(i915_vma_has_userfault(vma));

	if (likely(atomic_read(&vma->vm->open))) {
		trace_i915_vma_unbind(vma);
		vma->ops->unbind_vma(vma);
	}
	atomic_and(~(I915_VMA_BIND_MASK | I915_VMA_ERROR | I915_VMA_GGTT_WRITE),
		   &vma->flags);

	i915_vma_detach(vma);
	vma_unbind_pages(vma);

	drm_mm_remove_node(&vma->node); /* pairs with i915_vma_release() */
	return 0;
}

int i915_vma_unbind(struct i915_vma *vma)
{
	struct i915_address_space *vm = vma->vm;
	intel_wakeref_t wakeref = 0;
	int err;

	if (!drm_mm_node_allocated(&vma->node))
		return 0;

	/* Optimistic wait before taking the mutex */
	err = i915_vma_sync(vma);
	if (err)
		goto out_rpm;

	if (i915_vma_is_pinned(vma)) {
		vma_print_allocator(vma, "is pinned");
		return -EAGAIN;
	}

	if (i915_vma_is_bound(vma, I915_VMA_GLOBAL_BIND))
		/* XXX not always required: nop_clear_range */
		wakeref = intel_runtime_pm_get(&vm->i915->runtime_pm);

<<<<<<< HEAD
	err = mutex_lock_interruptible(&vm->mutex);
=======
	err = mutex_lock_interruptible_nested(&vma->vm->mutex, !wakeref);
>>>>>>> 9ca1f474
	if (err)
		goto out_rpm;

	err = __i915_vma_unbind(vma);
	mutex_unlock(&vm->mutex);

out_rpm:
	if (wakeref)
		intel_runtime_pm_put(&vm->i915->runtime_pm, wakeref);
	return err;
}

struct i915_vma *i915_vma_make_unshrinkable(struct i915_vma *vma)
{
	i915_gem_object_make_unshrinkable(vma->obj);
	return vma;
}

void i915_vma_make_shrinkable(struct i915_vma *vma)
{
	i915_gem_object_make_shrinkable(vma->obj);
}

void i915_vma_make_purgeable(struct i915_vma *vma)
{
	i915_gem_object_make_purgeable(vma->obj);
}

#if IS_ENABLED(CONFIG_DRM_I915_SELFTEST)
#include "selftests/i915_vma.c"
#endif

static void i915_global_vma_shrink(void)
{
	kmem_cache_shrink(global.slab_vmas);
}

static void i915_global_vma_exit(void)
{
	kmem_cache_destroy(global.slab_vmas);
}

static struct i915_global_vma global = { {
	.shrink = i915_global_vma_shrink,
	.exit = i915_global_vma_exit,
} };

int __init i915_global_vma_init(void)
{
	global.slab_vmas = KMEM_CACHE(i915_vma, SLAB_HWCACHE_ALIGN);
	if (!global.slab_vmas)
		return -ENOMEM;

	i915_global_register(&global.base);
	return 0;
}<|MERGE_RESOLUTION|>--- conflicted
+++ resolved
@@ -1323,11 +1323,7 @@
 		/* XXX not always required: nop_clear_range */
 		wakeref = intel_runtime_pm_get(&vm->i915->runtime_pm);
 
-<<<<<<< HEAD
-	err = mutex_lock_interruptible(&vm->mutex);
-=======
 	err = mutex_lock_interruptible_nested(&vma->vm->mutex, !wakeref);
->>>>>>> 9ca1f474
 	if (err)
 		goto out_rpm;
 
