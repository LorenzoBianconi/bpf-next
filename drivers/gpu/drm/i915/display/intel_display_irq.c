// SPDX-License-Identifier: MIT
/*
 * Copyright © 2023 Intel Corporation
 */

#include "gt/intel_rps.h"
#include "i915_drv.h"
#include "i915_irq.h"
#include "i915_reg.h"
#include "icl_dsi_regs.h"
#include "intel_crtc.h"
#include "intel_de.h"
#include "intel_display_irq.h"
#include "intel_display_trace.h"
#include "intel_display_types.h"
#include "intel_dp_aux.h"
#include "intel_fdi_regs.h"
#include "intel_fifo_underrun.h"
#include "intel_gmbus.h"
#include "intel_hotplug_irq.h"
#include "intel_pmdemand.h"
#include "intel_psr.h"
#include "intel_psr_regs.h"

static void
intel_handle_vblank(struct drm_i915_private *dev_priv, enum pipe pipe)
{
	struct intel_crtc *crtc = intel_crtc_for_pipe(dev_priv, pipe);

	drm_crtc_handle_vblank(&crtc->base);
}

/**
 * ilk_update_display_irq - update DEIMR
 * @dev_priv: driver private
 * @interrupt_mask: mask of interrupt bits to update
 * @enabled_irq_mask: mask of interrupt bits to enable
 */
void ilk_update_display_irq(struct drm_i915_private *dev_priv,
			    u32 interrupt_mask, u32 enabled_irq_mask)
{
	u32 new_val;

	lockdep_assert_held(&dev_priv->irq_lock);
	drm_WARN_ON(&dev_priv->drm, enabled_irq_mask & ~interrupt_mask);

	new_val = dev_priv->irq_mask;
	new_val &= ~interrupt_mask;
	new_val |= (~enabled_irq_mask & interrupt_mask);

	if (new_val != dev_priv->irq_mask &&
	    !drm_WARN_ON(&dev_priv->drm, !intel_irqs_enabled(dev_priv))) {
		dev_priv->irq_mask = new_val;
		intel_uncore_write(&dev_priv->uncore, DEIMR, dev_priv->irq_mask);
		intel_uncore_posting_read(&dev_priv->uncore, DEIMR);
	}
}

void ilk_enable_display_irq(struct drm_i915_private *i915, u32 bits)
{
	ilk_update_display_irq(i915, bits, bits);
}

void ilk_disable_display_irq(struct drm_i915_private *i915, u32 bits)
{
	ilk_update_display_irq(i915, bits, 0);
}

/**
 * bdw_update_port_irq - update DE port interrupt
 * @dev_priv: driver private
 * @interrupt_mask: mask of interrupt bits to update
 * @enabled_irq_mask: mask of interrupt bits to enable
 */
void bdw_update_port_irq(struct drm_i915_private *dev_priv,
			 u32 interrupt_mask, u32 enabled_irq_mask)
{
	u32 new_val;
	u32 old_val;

	lockdep_assert_held(&dev_priv->irq_lock);

	drm_WARN_ON(&dev_priv->drm, enabled_irq_mask & ~interrupt_mask);

	if (drm_WARN_ON(&dev_priv->drm, !intel_irqs_enabled(dev_priv)))
		return;

	old_val = intel_uncore_read(&dev_priv->uncore, GEN8_DE_PORT_IMR);

	new_val = old_val;
	new_val &= ~interrupt_mask;
	new_val |= (~enabled_irq_mask & interrupt_mask);

	if (new_val != old_val) {
		intel_uncore_write(&dev_priv->uncore, GEN8_DE_PORT_IMR, new_val);
		intel_uncore_posting_read(&dev_priv->uncore, GEN8_DE_PORT_IMR);
	}
}

/**
 * bdw_update_pipe_irq - update DE pipe interrupt
 * @dev_priv: driver private
 * @pipe: pipe whose interrupt to update
 * @interrupt_mask: mask of interrupt bits to update
 * @enabled_irq_mask: mask of interrupt bits to enable
 */
static void bdw_update_pipe_irq(struct drm_i915_private *dev_priv,
				enum pipe pipe, u32 interrupt_mask,
				u32 enabled_irq_mask)
{
	u32 new_val;

	lockdep_assert_held(&dev_priv->irq_lock);

	drm_WARN_ON(&dev_priv->drm, enabled_irq_mask & ~interrupt_mask);

	if (drm_WARN_ON(&dev_priv->drm, !intel_irqs_enabled(dev_priv)))
		return;

	new_val = dev_priv->display.irq.de_irq_mask[pipe];
	new_val &= ~interrupt_mask;
	new_val |= (~enabled_irq_mask & interrupt_mask);

	if (new_val != dev_priv->display.irq.de_irq_mask[pipe]) {
		dev_priv->display.irq.de_irq_mask[pipe] = new_val;
		intel_uncore_write(&dev_priv->uncore, GEN8_DE_PIPE_IMR(pipe),
				   dev_priv->display.irq.de_irq_mask[pipe]);
		intel_uncore_posting_read(&dev_priv->uncore, GEN8_DE_PIPE_IMR(pipe));
	}
}

void bdw_enable_pipe_irq(struct drm_i915_private *i915,
			 enum pipe pipe, u32 bits)
{
	bdw_update_pipe_irq(i915, pipe, bits, bits);
}

void bdw_disable_pipe_irq(struct drm_i915_private *i915,
			  enum pipe pipe, u32 bits)
{
	bdw_update_pipe_irq(i915, pipe, bits, 0);
}

/**
 * ibx_display_interrupt_update - update SDEIMR
 * @dev_priv: driver private
 * @interrupt_mask: mask of interrupt bits to update
 * @enabled_irq_mask: mask of interrupt bits to enable
 */
void ibx_display_interrupt_update(struct drm_i915_private *dev_priv,
				  u32 interrupt_mask,
				  u32 enabled_irq_mask)
{
	u32 sdeimr = intel_uncore_read(&dev_priv->uncore, SDEIMR);

	sdeimr &= ~interrupt_mask;
	sdeimr |= (~enabled_irq_mask & interrupt_mask);

	drm_WARN_ON(&dev_priv->drm, enabled_irq_mask & ~interrupt_mask);

	lockdep_assert_held(&dev_priv->irq_lock);

	if (drm_WARN_ON(&dev_priv->drm, !intel_irqs_enabled(dev_priv)))
		return;

	intel_uncore_write(&dev_priv->uncore, SDEIMR, sdeimr);
	intel_uncore_posting_read(&dev_priv->uncore, SDEIMR);
}

void ibx_enable_display_interrupt(struct drm_i915_private *i915, u32 bits)
{
	ibx_display_interrupt_update(i915, bits, bits);
}

void ibx_disable_display_interrupt(struct drm_i915_private *i915, u32 bits)
{
	ibx_display_interrupt_update(i915, bits, 0);
}

u32 i915_pipestat_enable_mask(struct drm_i915_private *dev_priv,
			      enum pipe pipe)
{
	u32 status_mask = dev_priv->display.irq.pipestat_irq_mask[pipe];
	u32 enable_mask = status_mask << 16;

	lockdep_assert_held(&dev_priv->irq_lock);

	if (DISPLAY_VER(dev_priv) < 5)
		goto out;

	/*
	 * On pipe A we don't support the PSR interrupt yet,
	 * on pipe B and C the same bit MBZ.
	 */
	if (drm_WARN_ON_ONCE(&dev_priv->drm,
			     status_mask & PIPE_A_PSR_STATUS_VLV))
		return 0;
	/*
	 * On pipe B and C we don't support the PSR interrupt yet, on pipe
	 * A the same bit is for perf counters which we don't use either.
	 */
	if (drm_WARN_ON_ONCE(&dev_priv->drm,
			     status_mask & PIPE_B_PSR_STATUS_VLV))
		return 0;

	enable_mask &= ~(PIPE_FIFO_UNDERRUN_STATUS |
			 SPRITE0_FLIP_DONE_INT_EN_VLV |
			 SPRITE1_FLIP_DONE_INT_EN_VLV);
	if (status_mask & SPRITE0_FLIP_DONE_INT_STATUS_VLV)
		enable_mask |= SPRITE0_FLIP_DONE_INT_EN_VLV;
	if (status_mask & SPRITE1_FLIP_DONE_INT_STATUS_VLV)
		enable_mask |= SPRITE1_FLIP_DONE_INT_EN_VLV;

out:
	drm_WARN_ONCE(&dev_priv->drm,
		      enable_mask & ~PIPESTAT_INT_ENABLE_MASK ||
		      status_mask & ~PIPESTAT_INT_STATUS_MASK,
		      "pipe %c: enable_mask=0x%x, status_mask=0x%x\n",
		      pipe_name(pipe), enable_mask, status_mask);

	return enable_mask;
}

void i915_enable_pipestat(struct drm_i915_private *dev_priv,
			  enum pipe pipe, u32 status_mask)
{
	i915_reg_t reg = PIPESTAT(pipe);
	u32 enable_mask;

	drm_WARN_ONCE(&dev_priv->drm, status_mask & ~PIPESTAT_INT_STATUS_MASK,
		      "pipe %c: status_mask=0x%x\n",
		      pipe_name(pipe), status_mask);

	lockdep_assert_held(&dev_priv->irq_lock);
	drm_WARN_ON(&dev_priv->drm, !intel_irqs_enabled(dev_priv));

	if ((dev_priv->display.irq.pipestat_irq_mask[pipe] & status_mask) == status_mask)
		return;

	dev_priv->display.irq.pipestat_irq_mask[pipe] |= status_mask;
	enable_mask = i915_pipestat_enable_mask(dev_priv, pipe);

	intel_uncore_write(&dev_priv->uncore, reg, enable_mask | status_mask);
	intel_uncore_posting_read(&dev_priv->uncore, reg);
}

void i915_disable_pipestat(struct drm_i915_private *dev_priv,
			   enum pipe pipe, u32 status_mask)
{
	i915_reg_t reg = PIPESTAT(pipe);
	u32 enable_mask;

	drm_WARN_ONCE(&dev_priv->drm, status_mask & ~PIPESTAT_INT_STATUS_MASK,
		      "pipe %c: status_mask=0x%x\n",
		      pipe_name(pipe), status_mask);

	lockdep_assert_held(&dev_priv->irq_lock);
	drm_WARN_ON(&dev_priv->drm, !intel_irqs_enabled(dev_priv));

	if ((dev_priv->display.irq.pipestat_irq_mask[pipe] & status_mask) == 0)
		return;

	dev_priv->display.irq.pipestat_irq_mask[pipe] &= ~status_mask;
	enable_mask = i915_pipestat_enable_mask(dev_priv, pipe);

	intel_uncore_write(&dev_priv->uncore, reg, enable_mask | status_mask);
	intel_uncore_posting_read(&dev_priv->uncore, reg);
}

static bool i915_has_asle(struct drm_i915_private *i915)
{
	if (!IS_PINEVIEW(i915) && !IS_MOBILE(i915))
		return false;

	return intel_opregion_asle_present(i915);
}

/**
 * i915_enable_asle_pipestat - enable ASLE pipestat for OpRegion
 * @dev_priv: i915 device private
 */
void i915_enable_asle_pipestat(struct drm_i915_private *dev_priv)
{
	if (!i915_has_asle(dev_priv))
		return;

	spin_lock_irq(&dev_priv->irq_lock);

	i915_enable_pipestat(dev_priv, PIPE_B, PIPE_LEGACY_BLC_EVENT_STATUS);
	if (DISPLAY_VER(dev_priv) >= 4)
		i915_enable_pipestat(dev_priv, PIPE_A,
				     PIPE_LEGACY_BLC_EVENT_STATUS);

	spin_unlock_irq(&dev_priv->irq_lock);
}

#if defined(CONFIG_DEBUG_FS)
static void display_pipe_crc_irq_handler(struct drm_i915_private *dev_priv,
					 enum pipe pipe,
					 u32 crc0, u32 crc1,
					 u32 crc2, u32 crc3,
					 u32 crc4)
{
	struct intel_crtc *crtc = intel_crtc_for_pipe(dev_priv, pipe);
	struct intel_pipe_crc *pipe_crc = &crtc->pipe_crc;
	u32 crcs[5] = { crc0, crc1, crc2, crc3, crc4 };

	trace_intel_pipe_crc(crtc, crcs);

	spin_lock(&pipe_crc->lock);
	/*
	 * For some not yet identified reason, the first CRC is
	 * bonkers. So let's just wait for the next vblank and read
	 * out the buggy result.
	 *
	 * On GEN8+ sometimes the second CRC is bonkers as well, so
	 * don't trust that one either.
	 */
	if (pipe_crc->skipped <= 0 ||
	    (DISPLAY_VER(dev_priv) >= 8 && pipe_crc->skipped == 1)) {
		pipe_crc->skipped++;
		spin_unlock(&pipe_crc->lock);
		return;
	}
	spin_unlock(&pipe_crc->lock);

	drm_crtc_add_crc_entry(&crtc->base, true,
			       drm_crtc_accurate_vblank_count(&crtc->base),
			       crcs);
}
#else
static inline void
display_pipe_crc_irq_handler(struct drm_i915_private *dev_priv,
			     enum pipe pipe,
			     u32 crc0, u32 crc1,
			     u32 crc2, u32 crc3,
			     u32 crc4) {}
#endif

static void flip_done_handler(struct drm_i915_private *i915,
			      enum pipe pipe)
{
	struct intel_crtc *crtc = intel_crtc_for_pipe(i915, pipe);

	spin_lock(&i915->drm.event_lock);

	if (crtc->flip_done_event) {
		drm_crtc_send_vblank_event(&crtc->base, crtc->flip_done_event);
		crtc->flip_done_event = NULL;
	}

	spin_unlock(&i915->drm.event_lock);
}

static void hsw_pipe_crc_irq_handler(struct drm_i915_private *dev_priv,
				     enum pipe pipe)
{
	display_pipe_crc_irq_handler(dev_priv, pipe,
				     intel_uncore_read(&dev_priv->uncore, PIPE_CRC_RES_1_IVB(pipe)),
				     0, 0, 0, 0);
}

static void ivb_pipe_crc_irq_handler(struct drm_i915_private *dev_priv,
				     enum pipe pipe)
{
	display_pipe_crc_irq_handler(dev_priv, pipe,
				     intel_uncore_read(&dev_priv->uncore, PIPE_CRC_RES_1_IVB(pipe)),
				     intel_uncore_read(&dev_priv->uncore, PIPE_CRC_RES_2_IVB(pipe)),
				     intel_uncore_read(&dev_priv->uncore, PIPE_CRC_RES_3_IVB(pipe)),
				     intel_uncore_read(&dev_priv->uncore, PIPE_CRC_RES_4_IVB(pipe)),
				     intel_uncore_read(&dev_priv->uncore, PIPE_CRC_RES_5_IVB(pipe)));
}

static void i9xx_pipe_crc_irq_handler(struct drm_i915_private *dev_priv,
				      enum pipe pipe)
{
	u32 res1, res2;

	if (DISPLAY_VER(dev_priv) >= 3)
		res1 = intel_uncore_read(&dev_priv->uncore, PIPE_CRC_RES_RES1_I915(pipe));
	else
		res1 = 0;

	if (DISPLAY_VER(dev_priv) >= 5 || IS_G4X(dev_priv))
		res2 = intel_uncore_read(&dev_priv->uncore, PIPE_CRC_RES_RES2_G4X(pipe));
	else
		res2 = 0;

	display_pipe_crc_irq_handler(dev_priv, pipe,
				     intel_uncore_read(&dev_priv->uncore, PIPE_CRC_RES_RED(pipe)),
				     intel_uncore_read(&dev_priv->uncore, PIPE_CRC_RES_GREEN(pipe)),
				     intel_uncore_read(&dev_priv->uncore, PIPE_CRC_RES_BLUE(pipe)),
				     res1, res2);
}

void i9xx_pipestat_irq_reset(struct drm_i915_private *dev_priv)
{
	enum pipe pipe;

	for_each_pipe(dev_priv, pipe) {
		intel_uncore_write(&dev_priv->uncore, PIPESTAT(pipe),
				   PIPESTAT_INT_STATUS_MASK |
				   PIPE_FIFO_UNDERRUN_STATUS);

		dev_priv->display.irq.pipestat_irq_mask[pipe] = 0;
	}
}

void i9xx_pipestat_irq_ack(struct drm_i915_private *dev_priv,
			   u32 iir, u32 pipe_stats[I915_MAX_PIPES])
{
	enum pipe pipe;

	spin_lock(&dev_priv->irq_lock);

	if (!dev_priv->display.irq.display_irqs_enabled) {
		spin_unlock(&dev_priv->irq_lock);
		return;
	}

	for_each_pipe(dev_priv, pipe) {
		i915_reg_t reg;
		u32 status_mask, enable_mask, iir_bit = 0;

		/*
		 * PIPESTAT bits get signalled even when the interrupt is
		 * disabled with the mask bits, and some of the status bits do
		 * not generate interrupts at all (like the underrun bit). Hence
		 * we need to be careful that we only handle what we want to
		 * handle.
		 */

		/* fifo underruns are filterered in the underrun handler. */
		status_mask = PIPE_FIFO_UNDERRUN_STATUS;

		switch (pipe) {
		default:
		case PIPE_A:
			iir_bit = I915_DISPLAY_PIPE_A_EVENT_INTERRUPT;
			break;
		case PIPE_B:
			iir_bit = I915_DISPLAY_PIPE_B_EVENT_INTERRUPT;
			break;
		case PIPE_C:
			iir_bit = I915_DISPLAY_PIPE_C_EVENT_INTERRUPT;
			break;
		}
		if (iir & iir_bit)
			status_mask |= dev_priv->display.irq.pipestat_irq_mask[pipe];

		if (!status_mask)
			continue;

		reg = PIPESTAT(pipe);
		pipe_stats[pipe] = intel_uncore_read(&dev_priv->uncore, reg) & status_mask;
		enable_mask = i915_pipestat_enable_mask(dev_priv, pipe);

		/*
		 * Clear the PIPE*STAT regs before the IIR
		 *
		 * Toggle the enable bits to make sure we get an
		 * edge in the ISR pipe event bit if we don't clear
		 * all the enabled status bits. Otherwise the edge
		 * triggered IIR on i965/g4x wouldn't notice that
		 * an interrupt is still pending.
		 */
		if (pipe_stats[pipe]) {
			intel_uncore_write(&dev_priv->uncore, reg, pipe_stats[pipe]);
			intel_uncore_write(&dev_priv->uncore, reg, enable_mask);
		}
	}
	spin_unlock(&dev_priv->irq_lock);
}

void i8xx_pipestat_irq_handler(struct drm_i915_private *dev_priv,
			       u16 iir, u32 pipe_stats[I915_MAX_PIPES])
{
	enum pipe pipe;

	for_each_pipe(dev_priv, pipe) {
		if (pipe_stats[pipe] & PIPE_VBLANK_INTERRUPT_STATUS)
			intel_handle_vblank(dev_priv, pipe);

		if (pipe_stats[pipe] & PIPE_CRC_DONE_INTERRUPT_STATUS)
			i9xx_pipe_crc_irq_handler(dev_priv, pipe);

		if (pipe_stats[pipe] & PIPE_FIFO_UNDERRUN_STATUS)
			intel_cpu_fifo_underrun_irq_handler(dev_priv, pipe);
	}
}

void i915_pipestat_irq_handler(struct drm_i915_private *dev_priv,
			       u32 iir, u32 pipe_stats[I915_MAX_PIPES])
{
	bool blc_event = false;
	enum pipe pipe;

	for_each_pipe(dev_priv, pipe) {
		if (pipe_stats[pipe] & PIPE_VBLANK_INTERRUPT_STATUS)
			intel_handle_vblank(dev_priv, pipe);

		if (pipe_stats[pipe] & PIPE_LEGACY_BLC_EVENT_STATUS)
			blc_event = true;

		if (pipe_stats[pipe] & PIPE_CRC_DONE_INTERRUPT_STATUS)
			i9xx_pipe_crc_irq_handler(dev_priv, pipe);

		if (pipe_stats[pipe] & PIPE_FIFO_UNDERRUN_STATUS)
			intel_cpu_fifo_underrun_irq_handler(dev_priv, pipe);
	}

	if (blc_event || (iir & I915_ASLE_INTERRUPT))
		intel_opregion_asle_intr(dev_priv);
}

void i965_pipestat_irq_handler(struct drm_i915_private *dev_priv,
			       u32 iir, u32 pipe_stats[I915_MAX_PIPES])
{
	bool blc_event = false;
	enum pipe pipe;

	for_each_pipe(dev_priv, pipe) {
		if (pipe_stats[pipe] & PIPE_START_VBLANK_INTERRUPT_STATUS)
			intel_handle_vblank(dev_priv, pipe);

		if (pipe_stats[pipe] & PIPE_LEGACY_BLC_EVENT_STATUS)
			blc_event = true;

		if (pipe_stats[pipe] & PIPE_CRC_DONE_INTERRUPT_STATUS)
			i9xx_pipe_crc_irq_handler(dev_priv, pipe);

		if (pipe_stats[pipe] & PIPE_FIFO_UNDERRUN_STATUS)
			intel_cpu_fifo_underrun_irq_handler(dev_priv, pipe);
	}

	if (blc_event || (iir & I915_ASLE_INTERRUPT))
		intel_opregion_asle_intr(dev_priv);

	if (pipe_stats[0] & PIPE_GMBUS_INTERRUPT_STATUS)
		intel_gmbus_irq_handler(dev_priv);
}

void valleyview_pipestat_irq_handler(struct drm_i915_private *dev_priv,
				     u32 pipe_stats[I915_MAX_PIPES])
{
	enum pipe pipe;

	for_each_pipe(dev_priv, pipe) {
		if (pipe_stats[pipe] & PIPE_START_VBLANK_INTERRUPT_STATUS)
			intel_handle_vblank(dev_priv, pipe);

		if (pipe_stats[pipe] & PLANE_FLIP_DONE_INT_STATUS_VLV)
			flip_done_handler(dev_priv, pipe);

		if (pipe_stats[pipe] & PIPE_CRC_DONE_INTERRUPT_STATUS)
			i9xx_pipe_crc_irq_handler(dev_priv, pipe);

		if (pipe_stats[pipe] & PIPE_FIFO_UNDERRUN_STATUS)
			intel_cpu_fifo_underrun_irq_handler(dev_priv, pipe);
	}

	if (pipe_stats[0] & PIPE_GMBUS_INTERRUPT_STATUS)
		intel_gmbus_irq_handler(dev_priv);
}

static void ibx_irq_handler(struct drm_i915_private *dev_priv, u32 pch_iir)
{
	enum pipe pipe;
	u32 hotplug_trigger = pch_iir & SDE_HOTPLUG_MASK;

	ibx_hpd_irq_handler(dev_priv, hotplug_trigger);

	if (pch_iir & SDE_AUDIO_POWER_MASK) {
		int port = ffs((pch_iir & SDE_AUDIO_POWER_MASK) >>
			       SDE_AUDIO_POWER_SHIFT);
		drm_dbg(&dev_priv->drm, "PCH audio power change on port %d\n",
			port_name(port));
	}

	if (pch_iir & SDE_AUX_MASK)
		intel_dp_aux_irq_handler(dev_priv);

	if (pch_iir & SDE_GMBUS)
		intel_gmbus_irq_handler(dev_priv);

	if (pch_iir & SDE_AUDIO_HDCP_MASK)
		drm_dbg(&dev_priv->drm, "PCH HDCP audio interrupt\n");

	if (pch_iir & SDE_AUDIO_TRANS_MASK)
		drm_dbg(&dev_priv->drm, "PCH transcoder audio interrupt\n");

	if (pch_iir & SDE_POISON)
		drm_err(&dev_priv->drm, "PCH poison interrupt\n");

	if (pch_iir & SDE_FDI_MASK) {
		for_each_pipe(dev_priv, pipe)
			drm_dbg(&dev_priv->drm, "  pipe %c FDI IIR: 0x%08x\n",
				pipe_name(pipe),
				intel_uncore_read(&dev_priv->uncore, FDI_RX_IIR(pipe)));
	}

	if (pch_iir & (SDE_TRANSB_CRC_DONE | SDE_TRANSA_CRC_DONE))
		drm_dbg(&dev_priv->drm, "PCH transcoder CRC done interrupt\n");

	if (pch_iir & (SDE_TRANSB_CRC_ERR | SDE_TRANSA_CRC_ERR))
		drm_dbg(&dev_priv->drm,
			"PCH transcoder CRC error interrupt\n");

	if (pch_iir & SDE_TRANSA_FIFO_UNDER)
		intel_pch_fifo_underrun_irq_handler(dev_priv, PIPE_A);

	if (pch_iir & SDE_TRANSB_FIFO_UNDER)
		intel_pch_fifo_underrun_irq_handler(dev_priv, PIPE_B);
}

static void ivb_err_int_handler(struct drm_i915_private *dev_priv)
{
	u32 err_int = intel_uncore_read(&dev_priv->uncore, GEN7_ERR_INT);
	enum pipe pipe;

	if (err_int & ERR_INT_POISON)
		drm_err(&dev_priv->drm, "Poison interrupt\n");

	for_each_pipe(dev_priv, pipe) {
		if (err_int & ERR_INT_FIFO_UNDERRUN(pipe))
			intel_cpu_fifo_underrun_irq_handler(dev_priv, pipe);

		if (err_int & ERR_INT_PIPE_CRC_DONE(pipe)) {
			if (IS_IVYBRIDGE(dev_priv))
				ivb_pipe_crc_irq_handler(dev_priv, pipe);
			else
				hsw_pipe_crc_irq_handler(dev_priv, pipe);
		}
	}

	intel_uncore_write(&dev_priv->uncore, GEN7_ERR_INT, err_int);
}

static void cpt_serr_int_handler(struct drm_i915_private *dev_priv)
{
	u32 serr_int = intel_uncore_read(&dev_priv->uncore, SERR_INT);
	enum pipe pipe;

	if (serr_int & SERR_INT_POISON)
		drm_err(&dev_priv->drm, "PCH poison interrupt\n");

	for_each_pipe(dev_priv, pipe)
		if (serr_int & SERR_INT_TRANS_FIFO_UNDERRUN(pipe))
			intel_pch_fifo_underrun_irq_handler(dev_priv, pipe);

	intel_uncore_write(&dev_priv->uncore, SERR_INT, serr_int);
}

static void cpt_irq_handler(struct drm_i915_private *dev_priv, u32 pch_iir)
{
	enum pipe pipe;
	u32 hotplug_trigger = pch_iir & SDE_HOTPLUG_MASK_CPT;

	ibx_hpd_irq_handler(dev_priv, hotplug_trigger);

	if (pch_iir & SDE_AUDIO_POWER_MASK_CPT) {
		int port = ffs((pch_iir & SDE_AUDIO_POWER_MASK_CPT) >>
			       SDE_AUDIO_POWER_SHIFT_CPT);
		drm_dbg(&dev_priv->drm, "PCH audio power change on port %c\n",
			port_name(port));
	}

	if (pch_iir & SDE_AUX_MASK_CPT)
		intel_dp_aux_irq_handler(dev_priv);

	if (pch_iir & SDE_GMBUS_CPT)
		intel_gmbus_irq_handler(dev_priv);

	if (pch_iir & SDE_AUDIO_CP_REQ_CPT)
		drm_dbg(&dev_priv->drm, "Audio CP request interrupt\n");

	if (pch_iir & SDE_AUDIO_CP_CHG_CPT)
		drm_dbg(&dev_priv->drm, "Audio CP change interrupt\n");

	if (pch_iir & SDE_FDI_MASK_CPT) {
		for_each_pipe(dev_priv, pipe)
			drm_dbg(&dev_priv->drm, "  pipe %c FDI IIR: 0x%08x\n",
				pipe_name(pipe),
				intel_uncore_read(&dev_priv->uncore, FDI_RX_IIR(pipe)));
	}

	if (pch_iir & SDE_ERROR_CPT)
		cpt_serr_int_handler(dev_priv);
}

void ilk_display_irq_handler(struct drm_i915_private *dev_priv, u32 de_iir)
{
	enum pipe pipe;
	u32 hotplug_trigger = de_iir & DE_DP_A_HOTPLUG;

	if (hotplug_trigger)
		ilk_hpd_irq_handler(dev_priv, hotplug_trigger);

	if (de_iir & DE_AUX_CHANNEL_A)
		intel_dp_aux_irq_handler(dev_priv);

	if (de_iir & DE_GSE)
		intel_opregion_asle_intr(dev_priv);

	if (de_iir & DE_POISON)
		drm_err(&dev_priv->drm, "Poison interrupt\n");

	for_each_pipe(dev_priv, pipe) {
		if (de_iir & DE_PIPE_VBLANK(pipe))
			intel_handle_vblank(dev_priv, pipe);

		if (de_iir & DE_PLANE_FLIP_DONE(pipe))
			flip_done_handler(dev_priv, pipe);

		if (de_iir & DE_PIPE_FIFO_UNDERRUN(pipe))
			intel_cpu_fifo_underrun_irq_handler(dev_priv, pipe);

		if (de_iir & DE_PIPE_CRC_DONE(pipe))
			i9xx_pipe_crc_irq_handler(dev_priv, pipe);
	}

	/* check event from PCH */
	if (de_iir & DE_PCH_EVENT) {
		u32 pch_iir = intel_uncore_read(&dev_priv->uncore, SDEIIR);

		if (HAS_PCH_CPT(dev_priv))
			cpt_irq_handler(dev_priv, pch_iir);
		else
			ibx_irq_handler(dev_priv, pch_iir);

		/* should clear PCH hotplug event before clear CPU irq */
		intel_uncore_write(&dev_priv->uncore, SDEIIR, pch_iir);
	}

	if (DISPLAY_VER(dev_priv) == 5 && de_iir & DE_PCU_EVENT)
		gen5_rps_irq_handler(&to_gt(dev_priv)->rps);
}

void ivb_display_irq_handler(struct drm_i915_private *dev_priv, u32 de_iir)
{
	enum pipe pipe;
	u32 hotplug_trigger = de_iir & DE_DP_A_HOTPLUG_IVB;

	if (hotplug_trigger)
		ilk_hpd_irq_handler(dev_priv, hotplug_trigger);

	if (de_iir & DE_ERR_INT_IVB)
		ivb_err_int_handler(dev_priv);

	if (de_iir & DE_EDP_PSR_INT_HSW) {
		struct intel_encoder *encoder;

		for_each_intel_encoder_with_psr(&dev_priv->drm, encoder) {
			struct intel_dp *intel_dp = enc_to_intel_dp(encoder);
			u32 psr_iir;

			psr_iir = intel_uncore_rmw(&dev_priv->uncore,
						   EDP_PSR_IIR, 0, 0);
			intel_psr_irq_handler(intel_dp, psr_iir);
			break;
		}
	}

	if (de_iir & DE_AUX_CHANNEL_A_IVB)
		intel_dp_aux_irq_handler(dev_priv);

	if (de_iir & DE_GSE_IVB)
		intel_opregion_asle_intr(dev_priv);

	for_each_pipe(dev_priv, pipe) {
		if (de_iir & DE_PIPE_VBLANK_IVB(pipe))
			intel_handle_vblank(dev_priv, pipe);

		if (de_iir & DE_PLANE_FLIP_DONE_IVB(pipe))
			flip_done_handler(dev_priv, pipe);
	}

	/* check event from PCH */
	if (!HAS_PCH_NOP(dev_priv) && (de_iir & DE_PCH_EVENT_IVB)) {
		u32 pch_iir = intel_uncore_read(&dev_priv->uncore, SDEIIR);

		cpt_irq_handler(dev_priv, pch_iir);

		/* clear PCH hotplug event before clear CPU irq */
		intel_uncore_write(&dev_priv->uncore, SDEIIR, pch_iir);
	}
}

static u32 gen8_de_port_aux_mask(struct drm_i915_private *dev_priv)
{
	u32 mask;

	if (DISPLAY_VER(dev_priv) >= 20)
		return 0;
	else if (DISPLAY_VER(dev_priv) >= 14)
		return TGL_DE_PORT_AUX_DDIA |
			TGL_DE_PORT_AUX_DDIB;
	else if (DISPLAY_VER(dev_priv) >= 13)
		return TGL_DE_PORT_AUX_DDIA |
			TGL_DE_PORT_AUX_DDIB |
			TGL_DE_PORT_AUX_DDIC |
			XELPD_DE_PORT_AUX_DDID |
			XELPD_DE_PORT_AUX_DDIE |
			TGL_DE_PORT_AUX_USBC1 |
			TGL_DE_PORT_AUX_USBC2 |
			TGL_DE_PORT_AUX_USBC3 |
			TGL_DE_PORT_AUX_USBC4;
	else if (DISPLAY_VER(dev_priv) >= 12)
		return TGL_DE_PORT_AUX_DDIA |
			TGL_DE_PORT_AUX_DDIB |
			TGL_DE_PORT_AUX_DDIC |
			TGL_DE_PORT_AUX_USBC1 |
			TGL_DE_PORT_AUX_USBC2 |
			TGL_DE_PORT_AUX_USBC3 |
			TGL_DE_PORT_AUX_USBC4 |
			TGL_DE_PORT_AUX_USBC5 |
			TGL_DE_PORT_AUX_USBC6;

	mask = GEN8_AUX_CHANNEL_A;
	if (DISPLAY_VER(dev_priv) >= 9)
		mask |= GEN9_AUX_CHANNEL_B |
			GEN9_AUX_CHANNEL_C |
			GEN9_AUX_CHANNEL_D;

	if (DISPLAY_VER(dev_priv) == 11) {
		mask |= ICL_AUX_CHANNEL_F;
		mask |= ICL_AUX_CHANNEL_E;
	}

	return mask;
}

static u32 gen8_de_pipe_fault_mask(struct drm_i915_private *dev_priv)
{
	if (DISPLAY_VER(dev_priv) >= 13 || HAS_D12_PLANE_MINIMIZATION(dev_priv))
		return RKL_DE_PIPE_IRQ_FAULT_ERRORS;
	else if (DISPLAY_VER(dev_priv) >= 11)
		return GEN11_DE_PIPE_IRQ_FAULT_ERRORS;
	else if (DISPLAY_VER(dev_priv) >= 9)
		return GEN9_DE_PIPE_IRQ_FAULT_ERRORS;
	else
		return GEN8_DE_PIPE_IRQ_FAULT_ERRORS;
}

static void intel_pmdemand_irq_handler(struct drm_i915_private *dev_priv)
{
	wake_up_all(&dev_priv->display.pmdemand.waitqueue);
}

static void
gen8_de_misc_irq_handler(struct drm_i915_private *dev_priv, u32 iir)
{
	bool found = false;

	if (DISPLAY_VER(dev_priv) >= 14) {
		if (iir & (XELPDP_PMDEMAND_RSP |
			   XELPDP_PMDEMAND_RSPTOUT_ERR)) {
			if (iir & XELPDP_PMDEMAND_RSPTOUT_ERR)
				drm_dbg(&dev_priv->drm,
					"Error waiting for Punit PM Demand Response\n");

			intel_pmdemand_irq_handler(dev_priv);
			found = true;
		}
	} else if (iir & GEN8_DE_MISC_GSE) {
		intel_opregion_asle_intr(dev_priv);
		found = true;
	}

	if (iir & GEN8_DE_EDP_PSR) {
		struct intel_encoder *encoder;
		u32 psr_iir;
		i915_reg_t iir_reg;

		for_each_intel_encoder_with_psr(&dev_priv->drm, encoder) {
			struct intel_dp *intel_dp = enc_to_intel_dp(encoder);

			if (DISPLAY_VER(dev_priv) >= 12)
				iir_reg = TRANS_PSR_IIR(intel_dp->psr.transcoder);
			else
				iir_reg = EDP_PSR_IIR;

			psr_iir = intel_uncore_rmw(&dev_priv->uncore, iir_reg, 0, 0);

			if (psr_iir)
				found = true;

			intel_psr_irq_handler(intel_dp, psr_iir);

			/* prior GEN12 only have one EDP PSR */
			if (DISPLAY_VER(dev_priv) < 12)
				break;
		}
	}

	if (!found)
		drm_err(&dev_priv->drm, "Unexpected DE Misc interrupt: 0x%08x\n", iir);
}

static void gen11_dsi_te_interrupt_handler(struct drm_i915_private *dev_priv,
					   u32 te_trigger)
{
	enum pipe pipe = INVALID_PIPE;
	enum transcoder dsi_trans;
	enum port port;
	u32 val;

	/*
	 * Incase of dual link, TE comes from DSI_1
	 * this is to check if dual link is enabled
	 */
	val = intel_uncore_read(&dev_priv->uncore, TRANS_DDI_FUNC_CTL2(TRANSCODER_DSI_0));
	val &= PORT_SYNC_MODE_ENABLE;

	/*
	 * if dual link is enabled, then read DSI_0
	 * transcoder registers
	 */
	port = ((te_trigger & DSI1_TE && val) || (te_trigger & DSI0_TE)) ?
						  PORT_A : PORT_B;
	dsi_trans = (port == PORT_A) ? TRANSCODER_DSI_0 : TRANSCODER_DSI_1;

	/* Check if DSI configured in command mode */
	val = intel_uncore_read(&dev_priv->uncore, DSI_TRANS_FUNC_CONF(dsi_trans));
	val = val & OP_MODE_MASK;

	if (val != CMD_MODE_NO_GATE && val != CMD_MODE_TE_GATE) {
		drm_err(&dev_priv->drm, "DSI trancoder not configured in command mode\n");
		return;
	}

	/* Get PIPE for handling VBLANK event */
	val = intel_uncore_read(&dev_priv->uncore, TRANS_DDI_FUNC_CTL(dsi_trans));
	switch (val & TRANS_DDI_EDP_INPUT_MASK) {
	case TRANS_DDI_EDP_INPUT_A_ON:
		pipe = PIPE_A;
		break;
	case TRANS_DDI_EDP_INPUT_B_ONOFF:
		pipe = PIPE_B;
		break;
	case TRANS_DDI_EDP_INPUT_C_ONOFF:
		pipe = PIPE_C;
		break;
	default:
		drm_err(&dev_priv->drm, "Invalid PIPE\n");
		return;
	}

	intel_handle_vblank(dev_priv, pipe);

	/* clear TE in dsi IIR */
	port = (te_trigger & DSI1_TE) ? PORT_B : PORT_A;
	intel_uncore_rmw(&dev_priv->uncore, DSI_INTR_IDENT_REG(port), 0, 0);
}

static u32 gen8_de_pipe_flip_done_mask(struct drm_i915_private *i915)
{
	if (DISPLAY_VER(i915) >= 9)
		return GEN9_PIPE_PLANE1_FLIP_DONE;
	else
		return GEN8_PIPE_PRIMARY_FLIP_DONE;
}

u32 gen8_de_pipe_underrun_mask(struct drm_i915_private *dev_priv)
{
	u32 mask = GEN8_PIPE_FIFO_UNDERRUN;

	if (DISPLAY_VER(dev_priv) >= 13)
		mask |= XELPD_PIPE_SOFT_UNDERRUN |
			XELPD_PIPE_HARD_UNDERRUN;

	return mask;
}

static void gen8_read_and_ack_pch_irqs(struct drm_i915_private *i915, u32 *pch_iir, u32 *pica_iir)
{
	u32 pica_ier = 0;

	*pica_iir = 0;
	*pch_iir = intel_de_read(i915, SDEIIR);
	if (!*pch_iir)
		return;

	/**
	 * PICA IER must be disabled/re-enabled around clearing PICA IIR and
	 * SDEIIR, to avoid losing PICA IRQs and to ensure that such IRQs set
	 * their flags both in the PICA and SDE IIR.
	 */
	if (*pch_iir & SDE_PICAINTERRUPT) {
		drm_WARN_ON(&i915->drm, INTEL_PCH_TYPE(i915) < PCH_MTL);

		pica_ier = intel_de_rmw(i915, PICAINTERRUPT_IER, ~0, 0);
		*pica_iir = intel_de_read(i915, PICAINTERRUPT_IIR);
		intel_de_write(i915, PICAINTERRUPT_IIR, *pica_iir);
	}

	intel_de_write(i915, SDEIIR, *pch_iir);

	if (pica_ier)
		intel_de_write(i915, PICAINTERRUPT_IER, pica_ier);
}

void gen8_de_irq_handler(struct drm_i915_private *dev_priv, u32 master_ctl)
{
	u32 iir;
	enum pipe pipe;

	drm_WARN_ON_ONCE(&dev_priv->drm, !HAS_DISPLAY(dev_priv));

	if (master_ctl & GEN8_DE_MISC_IRQ) {
		iir = intel_uncore_read(&dev_priv->uncore, GEN8_DE_MISC_IIR);
		if (iir) {
			intel_uncore_write(&dev_priv->uncore, GEN8_DE_MISC_IIR, iir);
			gen8_de_misc_irq_handler(dev_priv, iir);
		} else {
			drm_err_ratelimited(&dev_priv->drm,
					    "The master control interrupt lied (DE MISC)!\n");
		}
	}

	if (DISPLAY_VER(dev_priv) >= 11 && (master_ctl & GEN11_DE_HPD_IRQ)) {
		iir = intel_uncore_read(&dev_priv->uncore, GEN11_DE_HPD_IIR);
		if (iir) {
			intel_uncore_write(&dev_priv->uncore, GEN11_DE_HPD_IIR, iir);
			gen11_hpd_irq_handler(dev_priv, iir);
		} else {
			drm_err_ratelimited(&dev_priv->drm,
					    "The master control interrupt lied, (DE HPD)!\n");
		}
	}

	if (master_ctl & GEN8_DE_PORT_IRQ) {
		iir = intel_uncore_read(&dev_priv->uncore, GEN8_DE_PORT_IIR);
		if (iir) {
			bool found = false;

			intel_uncore_write(&dev_priv->uncore, GEN8_DE_PORT_IIR, iir);

			if (iir & gen8_de_port_aux_mask(dev_priv)) {
				intel_dp_aux_irq_handler(dev_priv);
				found = true;
			}

			if (IS_GEMINILAKE(dev_priv) || IS_BROXTON(dev_priv)) {
				u32 hotplug_trigger = iir & BXT_DE_PORT_HOTPLUG_MASK;

				if (hotplug_trigger) {
					bxt_hpd_irq_handler(dev_priv, hotplug_trigger);
					found = true;
				}
			} else if (IS_BROADWELL(dev_priv)) {
				u32 hotplug_trigger = iir & BDW_DE_PORT_HOTPLUG_MASK;

				if (hotplug_trigger) {
					ilk_hpd_irq_handler(dev_priv, hotplug_trigger);
					found = true;
				}
			}

			if ((IS_GEMINILAKE(dev_priv) || IS_BROXTON(dev_priv)) &&
			    (iir & BXT_DE_PORT_GMBUS)) {
				intel_gmbus_irq_handler(dev_priv);
				found = true;
			}

			if (DISPLAY_VER(dev_priv) >= 11) {
				u32 te_trigger = iir & (DSI0_TE | DSI1_TE);

				if (te_trigger) {
					gen11_dsi_te_interrupt_handler(dev_priv, te_trigger);
					found = true;
				}
			}

			if (!found)
				drm_err_ratelimited(&dev_priv->drm,
						    "Unexpected DE Port interrupt\n");
		} else {
			drm_err_ratelimited(&dev_priv->drm,
					    "The master control interrupt lied (DE PORT)!\n");
		}
	}

	for_each_pipe(dev_priv, pipe) {
		u32 fault_errors;

		if (!(master_ctl & GEN8_DE_PIPE_IRQ(pipe)))
			continue;

		iir = intel_uncore_read(&dev_priv->uncore, GEN8_DE_PIPE_IIR(pipe));
		if (!iir) {
			drm_err_ratelimited(&dev_priv->drm,
					    "The master control interrupt lied (DE PIPE)!\n");
			continue;
		}

		intel_uncore_write(&dev_priv->uncore, GEN8_DE_PIPE_IIR(pipe), iir);

		if (iir & GEN8_PIPE_VBLANK)
			intel_handle_vblank(dev_priv, pipe);

		if (iir & gen8_de_pipe_flip_done_mask(dev_priv))
			flip_done_handler(dev_priv, pipe);

		if (iir & GEN8_PIPE_CDCLK_CRC_DONE)
			hsw_pipe_crc_irq_handler(dev_priv, pipe);

		if (iir & gen8_de_pipe_underrun_mask(dev_priv))
			intel_cpu_fifo_underrun_irq_handler(dev_priv, pipe);

		fault_errors = iir & gen8_de_pipe_fault_mask(dev_priv);
		if (fault_errors)
			drm_err_ratelimited(&dev_priv->drm,
					    "Fault errors on pipe %c: 0x%08x\n",
					    pipe_name(pipe),
					    fault_errors);
	}

	if (HAS_PCH_SPLIT(dev_priv) && !HAS_PCH_NOP(dev_priv) &&
	    master_ctl & GEN8_DE_PCH_IRQ) {
		u32 pica_iir;

		/*
		 * FIXME(BDW): Assume for now that the new interrupt handling
		 * scheme also closed the SDE interrupt handling race we've seen
		 * on older pch-split platforms. But this needs testing.
		 */
		gen8_read_and_ack_pch_irqs(dev_priv, &iir, &pica_iir);
		if (iir) {
			if (pica_iir)
				xelpdp_pica_irq_handler(dev_priv, pica_iir);

			if (INTEL_PCH_TYPE(dev_priv) >= PCH_ICP)
				icp_irq_handler(dev_priv, iir);
			else if (INTEL_PCH_TYPE(dev_priv) >= PCH_SPT)
				spt_irq_handler(dev_priv, iir);
			else
				cpt_irq_handler(dev_priv, iir);
		} else {
			/*
			 * Like on previous PCH there seems to be something
			 * fishy going on with forwarding PCH interrupts.
			 */
			drm_dbg(&dev_priv->drm,
				"The master control interrupt lied (SDE)!\n");
		}
	}
}

u32 gen11_gu_misc_irq_ack(struct drm_i915_private *i915, const u32 master_ctl)
{
	void __iomem * const regs = intel_uncore_regs(&i915->uncore);
	u32 iir;

	if (!(master_ctl & GEN11_GU_MISC_IRQ))
		return 0;

	iir = raw_reg_read(regs, GEN11_GU_MISC_IIR);
	if (likely(iir))
		raw_reg_write(regs, GEN11_GU_MISC_IIR, iir);

	return iir;
}

void gen11_gu_misc_irq_handler(struct drm_i915_private *i915, const u32 iir)
{
	if (iir & GEN11_GU_MISC_GSE)
		intel_opregion_asle_intr(i915);
}

void gen11_display_irq_handler(struct drm_i915_private *i915)
{
	void __iomem * const regs = intel_uncore_regs(&i915->uncore);
	const u32 disp_ctl = raw_reg_read(regs, GEN11_DISPLAY_INT_CTL);

	disable_rpm_wakeref_asserts(&i915->runtime_pm);
	/*
	 * GEN11_DISPLAY_INT_CTL has same format as GEN8_MASTER_IRQ
	 * for the display related bits.
	 */
	raw_reg_write(regs, GEN11_DISPLAY_INT_CTL, 0x0);
	gen8_de_irq_handler(i915, disp_ctl);
	raw_reg_write(regs, GEN11_DISPLAY_INT_CTL,
		      GEN11_DISPLAY_IRQ_ENABLE);

	enable_rpm_wakeref_asserts(&i915->runtime_pm);
}

/* Called from drm generic code, passed 'crtc' which
 * we use as a pipe index
 */
int i8xx_enable_vblank(struct drm_crtc *crtc)
{
	struct drm_i915_private *dev_priv = to_i915(crtc->dev);
	enum pipe pipe = to_intel_crtc(crtc)->pipe;
	unsigned long irqflags;

	spin_lock_irqsave(&dev_priv->irq_lock, irqflags);
	i915_enable_pipestat(dev_priv, pipe, PIPE_VBLANK_INTERRUPT_STATUS);
	spin_unlock_irqrestore(&dev_priv->irq_lock, irqflags);

	return 0;
}

int i915gm_enable_vblank(struct drm_crtc *crtc)
{
	struct drm_i915_private *i915 = to_i915(crtc->dev);

	/*
	 * Vblank interrupts fail to wake the device up from C2+.
	 * Disabling render clock gating during C-states avoids
	 * the problem. There is a small power cost so we do this
	 * only when vblank interrupts are actually enabled.
	 */
	if (i915->display.irq.vblank_enabled++ == 0)
		intel_uncore_write(&i915->uncore, SCPD0, _MASKED_BIT_ENABLE(CSTATE_RENDER_CLOCK_GATE_DISABLE));

	return i8xx_enable_vblank(crtc);
}

int i965_enable_vblank(struct drm_crtc *crtc)
{
	struct drm_i915_private *dev_priv = to_i915(crtc->dev);
	enum pipe pipe = to_intel_crtc(crtc)->pipe;
	unsigned long irqflags;

	spin_lock_irqsave(&dev_priv->irq_lock, irqflags);
	i915_enable_pipestat(dev_priv, pipe,
			     PIPE_START_VBLANK_INTERRUPT_STATUS);
	spin_unlock_irqrestore(&dev_priv->irq_lock, irqflags);

	return 0;
}

int ilk_enable_vblank(struct drm_crtc *crtc)
{
	struct drm_i915_private *dev_priv = to_i915(crtc->dev);
	enum pipe pipe = to_intel_crtc(crtc)->pipe;
	unsigned long irqflags;
	u32 bit = DISPLAY_VER(dev_priv) >= 7 ?
		DE_PIPE_VBLANK_IVB(pipe) : DE_PIPE_VBLANK(pipe);

	spin_lock_irqsave(&dev_priv->irq_lock, irqflags);
	ilk_enable_display_irq(dev_priv, bit);
	spin_unlock_irqrestore(&dev_priv->irq_lock, irqflags);

	/* Even though there is no DMC, frame counter can get stuck when
	 * PSR is active as no frames are generated.
	 */
	if (HAS_PSR(dev_priv))
		drm_crtc_vblank_restore(crtc);

	return 0;
}

static bool gen11_dsi_configure_te(struct intel_crtc *intel_crtc,
				   bool enable)
{
	struct drm_i915_private *dev_priv = to_i915(intel_crtc->base.dev);
	enum port port;

	if (!(intel_crtc->mode_flags &
	    (I915_MODE_FLAG_DSI_USE_TE1 | I915_MODE_FLAG_DSI_USE_TE0)))
		return false;

	/* for dual link cases we consider TE from slave */
	if (intel_crtc->mode_flags & I915_MODE_FLAG_DSI_USE_TE1)
		port = PORT_B;
	else
		port = PORT_A;

	intel_uncore_rmw(&dev_priv->uncore, DSI_INTR_MASK_REG(port), DSI_TE_EVENT,
			 enable ? 0 : DSI_TE_EVENT);

	intel_uncore_rmw(&dev_priv->uncore, DSI_INTR_IDENT_REG(port), 0, 0);

	return true;
}

int bdw_enable_vblank(struct drm_crtc *_crtc)
{
	struct intel_crtc *crtc = to_intel_crtc(_crtc);
	struct drm_i915_private *dev_priv = to_i915(crtc->base.dev);
	enum pipe pipe = crtc->pipe;
	unsigned long irqflags;

	if (gen11_dsi_configure_te(crtc, true))
		return 0;

	spin_lock_irqsave(&dev_priv->irq_lock, irqflags);
	bdw_enable_pipe_irq(dev_priv, pipe, GEN8_PIPE_VBLANK);
	spin_unlock_irqrestore(&dev_priv->irq_lock, irqflags);

	/* Even if there is no DMC, frame counter can get stuck when
	 * PSR is active as no frames are generated, so check only for PSR.
	 */
	if (HAS_PSR(dev_priv))
		drm_crtc_vblank_restore(&crtc->base);

	return 0;
}

/* Called from drm generic code, passed 'crtc' which
 * we use as a pipe index
 */
void i8xx_disable_vblank(struct drm_crtc *crtc)
{
	struct drm_i915_private *dev_priv = to_i915(crtc->dev);
	enum pipe pipe = to_intel_crtc(crtc)->pipe;
	unsigned long irqflags;

	spin_lock_irqsave(&dev_priv->irq_lock, irqflags);
	i915_disable_pipestat(dev_priv, pipe, PIPE_VBLANK_INTERRUPT_STATUS);
	spin_unlock_irqrestore(&dev_priv->irq_lock, irqflags);
}

void i915gm_disable_vblank(struct drm_crtc *crtc)
{
	struct drm_i915_private *i915 = to_i915(crtc->dev);

	i8xx_disable_vblank(crtc);

	if (--i915->display.irq.vblank_enabled == 0)
		intel_uncore_write(&i915->uncore, SCPD0, _MASKED_BIT_DISABLE(CSTATE_RENDER_CLOCK_GATE_DISABLE));
}

void i965_disable_vblank(struct drm_crtc *crtc)
{
	struct drm_i915_private *dev_priv = to_i915(crtc->dev);
	enum pipe pipe = to_intel_crtc(crtc)->pipe;
	unsigned long irqflags;

	spin_lock_irqsave(&dev_priv->irq_lock, irqflags);
	i915_disable_pipestat(dev_priv, pipe,
			      PIPE_START_VBLANK_INTERRUPT_STATUS);
	spin_unlock_irqrestore(&dev_priv->irq_lock, irqflags);
}

void ilk_disable_vblank(struct drm_crtc *crtc)
{
	struct drm_i915_private *dev_priv = to_i915(crtc->dev);
	enum pipe pipe = to_intel_crtc(crtc)->pipe;
	unsigned long irqflags;
	u32 bit = DISPLAY_VER(dev_priv) >= 7 ?
		DE_PIPE_VBLANK_IVB(pipe) : DE_PIPE_VBLANK(pipe);

	spin_lock_irqsave(&dev_priv->irq_lock, irqflags);
	ilk_disable_display_irq(dev_priv, bit);
	spin_unlock_irqrestore(&dev_priv->irq_lock, irqflags);
}

void bdw_disable_vblank(struct drm_crtc *_crtc)
{
	struct intel_crtc *crtc = to_intel_crtc(_crtc);
	struct drm_i915_private *dev_priv = to_i915(crtc->base.dev);
	enum pipe pipe = crtc->pipe;
	unsigned long irqflags;

	if (gen11_dsi_configure_te(crtc, false))
		return;

	spin_lock_irqsave(&dev_priv->irq_lock, irqflags);
	bdw_disable_pipe_irq(dev_priv, pipe, GEN8_PIPE_VBLANK);
	spin_unlock_irqrestore(&dev_priv->irq_lock, irqflags);
}

void vlv_display_irq_reset(struct drm_i915_private *dev_priv)
{
	struct intel_uncore *uncore = &dev_priv->uncore;

	if (IS_CHERRYVIEW(dev_priv))
		intel_uncore_write(uncore, DPINVGTT, DPINVGTT_STATUS_MASK_CHV);
	else
		intel_uncore_write(uncore, DPINVGTT, DPINVGTT_STATUS_MASK_VLV);

	i915_hotplug_interrupt_update_locked(dev_priv, 0xffffffff, 0);
	intel_uncore_rmw(uncore, PORT_HOTPLUG_STAT, 0, 0);

	i9xx_pipestat_irq_reset(dev_priv);

	GEN3_IRQ_RESET(uncore, VLV_);
	dev_priv->irq_mask = ~0u;
}

void vlv_display_irq_postinstall(struct drm_i915_private *dev_priv)
{
	struct intel_uncore *uncore = &dev_priv->uncore;

	u32 pipestat_mask;
	u32 enable_mask;
	enum pipe pipe;

	pipestat_mask = PIPE_CRC_DONE_INTERRUPT_STATUS;

	i915_enable_pipestat(dev_priv, PIPE_A, PIPE_GMBUS_INTERRUPT_STATUS);
	for_each_pipe(dev_priv, pipe)
		i915_enable_pipestat(dev_priv, pipe, pipestat_mask);

	enable_mask = I915_DISPLAY_PORT_INTERRUPT |
		I915_DISPLAY_PIPE_A_EVENT_INTERRUPT |
		I915_DISPLAY_PIPE_B_EVENT_INTERRUPT |
		I915_LPE_PIPE_A_INTERRUPT |
		I915_LPE_PIPE_B_INTERRUPT;

	if (IS_CHERRYVIEW(dev_priv))
		enable_mask |= I915_DISPLAY_PIPE_C_EVENT_INTERRUPT |
			I915_LPE_PIPE_C_INTERRUPT;

	drm_WARN_ON(&dev_priv->drm, dev_priv->irq_mask != ~0u);

	dev_priv->irq_mask = ~enable_mask;

	GEN3_IRQ_INIT(uncore, VLV_, dev_priv->irq_mask, enable_mask);
}

void gen8_display_irq_reset(struct drm_i915_private *dev_priv)
{
	struct intel_uncore *uncore = &dev_priv->uncore;
	enum pipe pipe;

	if (!HAS_DISPLAY(dev_priv))
		return;

	intel_uncore_write(uncore, EDP_PSR_IMR, 0xffffffff);
	intel_uncore_write(uncore, EDP_PSR_IIR, 0xffffffff);

	for_each_pipe(dev_priv, pipe)
		if (intel_display_power_is_enabled(dev_priv,
						   POWER_DOMAIN_PIPE(pipe)))
			GEN8_IRQ_RESET_NDX(uncore, DE_PIPE, pipe);

	GEN3_IRQ_RESET(uncore, GEN8_DE_PORT_);
	GEN3_IRQ_RESET(uncore, GEN8_DE_MISC_);
}

void gen11_display_irq_reset(struct drm_i915_private *dev_priv)
{
	struct intel_uncore *uncore = &dev_priv->uncore;
	enum pipe pipe;
	u32 trans_mask = BIT(TRANSCODER_A) | BIT(TRANSCODER_B) |
		BIT(TRANSCODER_C) | BIT(TRANSCODER_D);

	if (!HAS_DISPLAY(dev_priv))
		return;

	intel_uncore_write(uncore, GEN11_DISPLAY_INT_CTL, 0);

	if (DISPLAY_VER(dev_priv) >= 12) {
		enum transcoder trans;

		for_each_cpu_transcoder_masked(dev_priv, trans, trans_mask) {
			enum intel_display_power_domain domain;

			domain = POWER_DOMAIN_TRANSCODER(trans);
			if (!intel_display_power_is_enabled(dev_priv, domain))
				continue;

			intel_uncore_write(uncore, TRANS_PSR_IMR(trans), 0xffffffff);
			intel_uncore_write(uncore, TRANS_PSR_IIR(trans), 0xffffffff);
		}
	} else {
		intel_uncore_write(uncore, EDP_PSR_IMR, 0xffffffff);
		intel_uncore_write(uncore, EDP_PSR_IIR, 0xffffffff);
	}

	for_each_pipe(dev_priv, pipe)
		if (intel_display_power_is_enabled(dev_priv,
						   POWER_DOMAIN_PIPE(pipe)))
			GEN8_IRQ_RESET_NDX(uncore, DE_PIPE, pipe);

	GEN3_IRQ_RESET(uncore, GEN8_DE_PORT_);
	GEN3_IRQ_RESET(uncore, GEN8_DE_MISC_);

	if (DISPLAY_VER(dev_priv) >= 14)
		GEN3_IRQ_RESET(uncore, PICAINTERRUPT_);
	else
		GEN3_IRQ_RESET(uncore, GEN11_DE_HPD_);

	if (INTEL_PCH_TYPE(dev_priv) >= PCH_ICP)
		GEN3_IRQ_RESET(uncore, SDE);
}

void gen8_irq_power_well_post_enable(struct drm_i915_private *dev_priv,
				     u8 pipe_mask)
{
	struct intel_uncore *uncore = &dev_priv->uncore;
	u32 extra_ier = GEN8_PIPE_VBLANK |
		gen8_de_pipe_underrun_mask(dev_priv) |
		gen8_de_pipe_flip_done_mask(dev_priv);
	enum pipe pipe;

	spin_lock_irq(&dev_priv->irq_lock);

	if (!intel_irqs_enabled(dev_priv)) {
		spin_unlock_irq(&dev_priv->irq_lock);
		return;
	}

	for_each_pipe_masked(dev_priv, pipe, pipe_mask)
		GEN8_IRQ_INIT_NDX(uncore, DE_PIPE, pipe,
				  dev_priv->display.irq.de_irq_mask[pipe],
				  ~dev_priv->display.irq.de_irq_mask[pipe] | extra_ier);

	spin_unlock_irq(&dev_priv->irq_lock);
}

void gen8_irq_power_well_pre_disable(struct drm_i915_private *dev_priv,
				     u8 pipe_mask)
{
	struct intel_uncore *uncore = &dev_priv->uncore;
	enum pipe pipe;

	spin_lock_irq(&dev_priv->irq_lock);

	if (!intel_irqs_enabled(dev_priv)) {
		spin_unlock_irq(&dev_priv->irq_lock);
		return;
	}

	for_each_pipe_masked(dev_priv, pipe, pipe_mask)
		GEN8_IRQ_RESET_NDX(uncore, DE_PIPE, pipe);

	spin_unlock_irq(&dev_priv->irq_lock);

	/* make sure we're done processing display irqs */
	intel_synchronize_irq(dev_priv);
}

/*
 * SDEIER is also touched by the interrupt handler to work around missed PCH
 * interrupts. Hence we can't update it after the interrupt handler is enabled -
 * instead we unconditionally enable all PCH interrupt sources here, but then
 * only unmask them as needed with SDEIMR.
 *
 * Note that we currently do this after installing the interrupt handler,
 * but before we enable the master interrupt. That should be sufficient
 * to avoid races with the irq handler, assuming we have MSI. Shared legacy
 * interrupts could still race.
 */
static void ibx_irq_postinstall(struct drm_i915_private *dev_priv)
{
	struct intel_uncore *uncore = &dev_priv->uncore;
	u32 mask;

	if (HAS_PCH_NOP(dev_priv))
		return;

	if (HAS_PCH_IBX(dev_priv))
		mask = SDE_GMBUS | SDE_AUX_MASK | SDE_POISON;
	else if (HAS_PCH_CPT(dev_priv) || HAS_PCH_LPT(dev_priv))
		mask = SDE_GMBUS_CPT | SDE_AUX_MASK_CPT;
	else
		mask = SDE_GMBUS_CPT;

	GEN3_IRQ_INIT(uncore, SDE, ~mask, 0xffffffff);
}

void valleyview_enable_display_irqs(struct drm_i915_private *dev_priv)
{
	lockdep_assert_held(&dev_priv->irq_lock);

	if (dev_priv->display.irq.display_irqs_enabled)
		return;

	dev_priv->display.irq.display_irqs_enabled = true;

	if (intel_irqs_enabled(dev_priv)) {
		vlv_display_irq_reset(dev_priv);
		vlv_display_irq_postinstall(dev_priv);
	}
}

void valleyview_disable_display_irqs(struct drm_i915_private *dev_priv)
{
	lockdep_assert_held(&dev_priv->irq_lock);

	if (!dev_priv->display.irq.display_irqs_enabled)
		return;

	dev_priv->display.irq.display_irqs_enabled = false;

	if (intel_irqs_enabled(dev_priv))
		vlv_display_irq_reset(dev_priv);
}

void ilk_de_irq_postinstall(struct drm_i915_private *i915)
{
	struct intel_uncore *uncore = &i915->uncore;
	u32 display_mask, extra_mask;

	if (DISPLAY_VER(i915) >= 7) {
		display_mask = (DE_MASTER_IRQ_CONTROL | DE_GSE_IVB |
				DE_PCH_EVENT_IVB | DE_AUX_CHANNEL_A_IVB);
		extra_mask = (DE_PIPEC_VBLANK_IVB | DE_PIPEB_VBLANK_IVB |
			      DE_PIPEA_VBLANK_IVB | DE_ERR_INT_IVB |
			      DE_PLANE_FLIP_DONE_IVB(PLANE_C) |
			      DE_PLANE_FLIP_DONE_IVB(PLANE_B) |
			      DE_PLANE_FLIP_DONE_IVB(PLANE_A) |
			      DE_DP_A_HOTPLUG_IVB);
	} else {
		display_mask = (DE_MASTER_IRQ_CONTROL | DE_GSE | DE_PCH_EVENT |
				DE_AUX_CHANNEL_A | DE_PIPEB_CRC_DONE |
				DE_PIPEA_CRC_DONE | DE_POISON);
		extra_mask = (DE_PIPEA_VBLANK | DE_PIPEB_VBLANK |
			      DE_PIPEB_FIFO_UNDERRUN | DE_PIPEA_FIFO_UNDERRUN |
			      DE_PLANE_FLIP_DONE(PLANE_A) |
			      DE_PLANE_FLIP_DONE(PLANE_B) |
			      DE_DP_A_HOTPLUG);
	}

	if (IS_HASWELL(i915)) {
		gen3_assert_iir_is_zero(uncore, EDP_PSR_IIR);
		display_mask |= DE_EDP_PSR_INT_HSW;
	}

	if (IS_IRONLAKE_M(i915))
		extra_mask |= DE_PCU_EVENT;

	i915->irq_mask = ~display_mask;

	ibx_irq_postinstall(i915);

	GEN3_IRQ_INIT(uncore, DE, i915->irq_mask,
		      display_mask | extra_mask);
}

static void mtp_irq_postinstall(struct drm_i915_private *i915);
static void icp_irq_postinstall(struct drm_i915_private *i915);

void gen8_de_irq_postinstall(struct drm_i915_private *dev_priv)
{
	struct intel_uncore *uncore = &dev_priv->uncore;

	u32 de_pipe_masked = gen8_de_pipe_fault_mask(dev_priv) |
		GEN8_PIPE_CDCLK_CRC_DONE;
	u32 de_pipe_enables;
	u32 de_port_masked = gen8_de_port_aux_mask(dev_priv);
	u32 de_port_enables;
	u32 de_misc_masked = GEN8_DE_EDP_PSR;
	u32 trans_mask = BIT(TRANSCODER_A) | BIT(TRANSCODER_B) |
		BIT(TRANSCODER_C) | BIT(TRANSCODER_D);
	enum pipe pipe;

	if (!HAS_DISPLAY(dev_priv))
		return;

	if (DISPLAY_VER(dev_priv) >= 14)
		mtp_irq_postinstall(dev_priv);
	else if (INTEL_PCH_TYPE(dev_priv) >= PCH_ICP)
		icp_irq_postinstall(dev_priv);
	else if (HAS_PCH_SPLIT(dev_priv))
		ibx_irq_postinstall(dev_priv);

	if (DISPLAY_VER(dev_priv) < 11)
		de_misc_masked |= GEN8_DE_MISC_GSE;

	if (IS_GEMINILAKE(dev_priv) || IS_BROXTON(dev_priv))
		de_port_masked |= BXT_DE_PORT_GMBUS;

	if (DISPLAY_VER(dev_priv) >= 14) {
		de_misc_masked |= XELPDP_PMDEMAND_RSPTOUT_ERR |
				  XELPDP_PMDEMAND_RSP;
	} else if (DISPLAY_VER(dev_priv) >= 11) {
		enum port port;

		if (intel_bios_is_dsi_present(dev_priv, &port))
			de_port_masked |= DSI0_TE | DSI1_TE;
	}

	de_pipe_enables = de_pipe_masked |
		GEN8_PIPE_VBLANK |
		gen8_de_pipe_underrun_mask(dev_priv) |
		gen8_de_pipe_flip_done_mask(dev_priv);

	de_port_enables = de_port_masked;
	if (IS_GEMINILAKE(dev_priv) || IS_BROXTON(dev_priv))
		de_port_enables |= BXT_DE_PORT_HOTPLUG_MASK;
	else if (IS_BROADWELL(dev_priv))
		de_port_enables |= BDW_DE_PORT_HOTPLUG_MASK;

	if (DISPLAY_VER(dev_priv) >= 12) {
		enum transcoder trans;

		for_each_cpu_transcoder_masked(dev_priv, trans, trans_mask) {
			enum intel_display_power_domain domain;

			domain = POWER_DOMAIN_TRANSCODER(trans);
			if (!intel_display_power_is_enabled(dev_priv, domain))
				continue;

			gen3_assert_iir_is_zero(uncore, TRANS_PSR_IIR(trans));
		}
	} else {
		gen3_assert_iir_is_zero(uncore, EDP_PSR_IIR);
	}

	for_each_pipe(dev_priv, pipe) {
		dev_priv->display.irq.de_irq_mask[pipe] = ~de_pipe_masked;

		if (intel_display_power_is_enabled(dev_priv,
						   POWER_DOMAIN_PIPE(pipe)))
			GEN8_IRQ_INIT_NDX(uncore, DE_PIPE, pipe,
					  dev_priv->display.irq.de_irq_mask[pipe],
					  de_pipe_enables);
	}

	GEN3_IRQ_INIT(uncore, GEN8_DE_PORT_, ~de_port_masked, de_port_enables);
	GEN3_IRQ_INIT(uncore, GEN8_DE_MISC_, ~de_misc_masked, de_misc_masked);

	if (IS_DISPLAY_VER(dev_priv, 11, 13)) {
		u32 de_hpd_masked = 0;
		u32 de_hpd_enables = GEN11_DE_TC_HOTPLUG_MASK |
				     GEN11_DE_TBT_HOTPLUG_MASK;

		GEN3_IRQ_INIT(uncore, GEN11_DE_HPD_, ~de_hpd_masked,
			      de_hpd_enables);
	}
}

static void mtp_irq_postinstall(struct drm_i915_private *i915)
{
	struct intel_uncore *uncore = &i915->uncore;
	u32 sde_mask = SDE_GMBUS_ICP | SDE_PICAINTERRUPT;
	u32 de_hpd_mask = XELPDP_AUX_TC_MASK;
	u32 de_hpd_enables = de_hpd_mask | XELPDP_DP_ALT_HOTPLUG_MASK |
			     XELPDP_TBT_HOTPLUG_MASK;

	GEN3_IRQ_INIT(uncore, PICAINTERRUPT_, ~de_hpd_mask,
		      de_hpd_enables);

	GEN3_IRQ_INIT(uncore, SDE, ~sde_mask, 0xffffffff);
}

static void icp_irq_postinstall(struct drm_i915_private *dev_priv)
{
	struct intel_uncore *uncore = &dev_priv->uncore;
	u32 mask = SDE_GMBUS_ICP;

	GEN3_IRQ_INIT(uncore, SDE, ~mask, 0xffffffff);
}

void gen11_de_irq_postinstall(struct drm_i915_private *dev_priv)
{
	if (!HAS_DISPLAY(dev_priv))
		return;

	gen8_de_irq_postinstall(dev_priv);

	intel_uncore_write(&dev_priv->uncore, GEN11_DISPLAY_INT_CTL,
			   GEN11_DISPLAY_IRQ_ENABLE);
}

void dg1_de_irq_postinstall(struct drm_i915_private *i915)
{
	if (!HAS_DISPLAY(i915))
		return;

	gen8_de_irq_postinstall(i915);
	intel_uncore_write(&i915->uncore, GEN11_DISPLAY_INT_CTL,
			   GEN11_DISPLAY_IRQ_ENABLE);
}

void intel_display_irq_init(struct drm_i915_private *i915)
{
	i915->drm.vblank_disable_immediate = true;

	/*
	 * Most platforms treat the display irq block as an always-on power
	 * domain. vlv/chv can disable it at runtime and need special care to
	 * avoid writing any of the display block registers outside of the power
	 * domain. We defer setting up the display irqs in this case to the
	 * runtime pm.
	 */
<<<<<<< HEAD
	i915->display_irqs_enabled = true;
	if (IS_VALLEYVIEW(i915) || IS_CHERRYVIEW(i915))
		i915->display_irqs_enabled = false;
=======
	i915->display.irq.display_irqs_enabled = true;
	if (IS_VALLEYVIEW(i915) || IS_CHERRYVIEW(i915))
		i915->display.irq.display_irqs_enabled = false;
>>>>>>> 0c383648

	intel_hotplug_irq_init(i915);
}<|MERGE_RESOLUTION|>--- conflicted
+++ resolved
@@ -1771,15 +1771,9 @@
 	 * domain. We defer setting up the display irqs in this case to the
 	 * runtime pm.
 	 */
-<<<<<<< HEAD
-	i915->display_irqs_enabled = true;
-	if (IS_VALLEYVIEW(i915) || IS_CHERRYVIEW(i915))
-		i915->display_irqs_enabled = false;
-=======
 	i915->display.irq.display_irqs_enabled = true;
 	if (IS_VALLEYVIEW(i915) || IS_CHERRYVIEW(i915))
 		i915->display.irq.display_irqs_enabled = false;
->>>>>>> 0c383648
 
 	intel_hotplug_irq_init(i915);
 }