--- conflicted
+++ resolved
@@ -379,11 +379,7 @@
 	.sg_tablesize		= SIL24_MAX_SGE,
 	.dma_boundary		= ATA_DMA_BOUNDARY,
 	.tag_alloc_policy	= BLK_TAG_ALLOC_FIFO,
-<<<<<<< HEAD
-	.sdev_attrs		= ata_ncq_sdev_attrs,
-=======
 	.sdev_groups		= ata_ncq_sdev_groups,
->>>>>>> df0cc57e
 	.change_queue_depth	= ata_scsi_change_queue_depth,
 	.slave_configure	= ata_scsi_slave_config
 };
