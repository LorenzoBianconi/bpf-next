--- conflicted
+++ resolved
@@ -16,13 +16,6 @@
 #include <linux/regulator/consumer.h>
 #include <linux/sysfs.h>
 #include <linux/types.h>
-<<<<<<< HEAD
-#include <linux/err.h>
-#include <linux/delay.h>
-#include <linux/module.h>
-#include <linux/clk.h>
-=======
->>>>>>> 0ecfebd2
 
 #include <linux/iio/buffer.h>
 #include <linux/iio/iio.h>
@@ -711,7 +704,6 @@
 		return ret;
 	}
 	ret = regulator_get_voltage(st->reg);
-<<<<<<< HEAD
 
 	if (ret < 0)
 		goto error_disable_reg;
@@ -731,27 +723,6 @@
 		ext_clk_hz = clk_get_rate(st->mclk);
 	}
 
-=======
-
-	if (ret < 0)
-		goto error_disable_reg;
-
-	st->vref_mv = ret / 1000;
-
-	st->mclk = devm_clk_get(&client->dev, "mclk");
-	if (IS_ERR(st->mclk) && PTR_ERR(st->mclk) != -ENOENT) {
-		ret = PTR_ERR(st->mclk);
-		goto error_disable_reg;
-	}
-
-	if (!IS_ERR(st->mclk)) {
-		ret = clk_prepare_enable(st->mclk);
-		if (ret < 0)
-			goto error_disable_reg;
-		ext_clk_hz = clk_get_rate(st->mclk);
-	}
-
->>>>>>> 0ecfebd2
 	if (ext_clk_hz) {
 		st->mclk_hz = ext_clk_hz;
 		st->ctrl_lb = AD5933_CTRL_EXT_SYSCLK;
