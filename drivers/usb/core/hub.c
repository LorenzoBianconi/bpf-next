--- conflicted
+++ resolved
@@ -2207,16 +2207,9 @@
 	mutex_lock(&bus->devnum_next_mutex);
 
 	/* Try to allocate the next devnum beginning at bus->devnum_next. */
-<<<<<<< HEAD
-	devnum = find_next_zero_bit(bus->devmap.devicemap, 128,
-			bus->devnum_next);
-	if (devnum >= 128)
-		devnum = find_next_zero_bit(bus->devmap.devicemap, 128, 1);
-=======
 	devnum = find_next_zero_bit(bus->devmap, 128, bus->devnum_next);
 	if (devnum >= 128)
 		devnum = find_next_zero_bit(bus->devmap, 128, 1);
->>>>>>> 0c383648
 	bus->devnum_next = (devnum >= 127 ? 1 : devnum + 1);
 	if (devnum < 128) {
 		set_bit(devnum, bus->devmap);
