--- conflicted
+++ resolved
@@ -188,11 +188,8 @@
 
 		wake_up_process(udc->ud.tcp_rx);
 		wake_up_process(udc->ud.tcp_tx);
-<<<<<<< HEAD
-=======
 
 		mutex_unlock(&udc->ud.sysfs_lock);
->>>>>>> ffc9841d
 		return count;
 
 	} else {
