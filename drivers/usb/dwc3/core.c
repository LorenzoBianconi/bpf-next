// SPDX-License-Identifier: GPL-2.0
/*
 * core.c - DesignWare USB3 DRD Controller Core file
 *
 * Copyright (C) 2010-2011 Texas Instruments Incorporated - https://www.ti.com
 *
 * Authors: Felipe Balbi <balbi@ti.com>,
 *	    Sebastian Andrzej Siewior <bigeasy@linutronix.de>
 */

#include <linux/clk.h>
#include <linux/version.h>
#include <linux/module.h>
#include <linux/kernel.h>
#include <linux/slab.h>
#include <linux/spinlock.h>
#include <linux/platform_device.h>
#include <linux/pm_runtime.h>
#include <linux/interrupt.h>
#include <linux/ioport.h>
#include <linux/io.h>
#include <linux/list.h>
#include <linux/delay.h>
#include <linux/dma-mapping.h>
#include <linux/of.h>
#include <linux/acpi.h>
#include <linux/pinctrl/consumer.h>
#include <linux/reset.h>
#include <linux/bitfield.h>

#include <linux/usb/ch9.h>
#include <linux/usb/gadget.h>
#include <linux/usb/of.h>
#include <linux/usb/otg.h>

#include "core.h"
#include "gadget.h"
#include "io.h"

#include "debug.h"

#define DWC3_DEFAULT_AUTOSUSPEND_DELAY	5000 /* ms */

/**
 * dwc3_get_dr_mode - Validates and sets dr_mode
 * @dwc: pointer to our context structure
 */
static int dwc3_get_dr_mode(struct dwc3 *dwc)
{
	enum usb_dr_mode mode;
	struct device *dev = dwc->dev;
	unsigned int hw_mode;

	if (dwc->dr_mode == USB_DR_MODE_UNKNOWN)
		dwc->dr_mode = USB_DR_MODE_OTG;

	mode = dwc->dr_mode;
	hw_mode = DWC3_GHWPARAMS0_MODE(dwc->hwparams.hwparams0);

	switch (hw_mode) {
	case DWC3_GHWPARAMS0_MODE_GADGET:
		if (IS_ENABLED(CONFIG_USB_DWC3_HOST)) {
			dev_err(dev,
				"Controller does not support host mode.\n");
			return -EINVAL;
		}
		mode = USB_DR_MODE_PERIPHERAL;
		break;
	case DWC3_GHWPARAMS0_MODE_HOST:
		if (IS_ENABLED(CONFIG_USB_DWC3_GADGET)) {
			dev_err(dev,
				"Controller does not support device mode.\n");
			return -EINVAL;
		}
		mode = USB_DR_MODE_HOST;
		break;
	default:
		if (IS_ENABLED(CONFIG_USB_DWC3_HOST))
			mode = USB_DR_MODE_HOST;
		else if (IS_ENABLED(CONFIG_USB_DWC3_GADGET))
			mode = USB_DR_MODE_PERIPHERAL;

		/*
		 * DWC_usb31 and DWC_usb3 v3.30a and higher do not support OTG
		 * mode. If the controller supports DRD but the dr_mode is not
		 * specified or set to OTG, then set the mode to peripheral.
		 */
		if (mode == USB_DR_MODE_OTG &&
		    (!IS_ENABLED(CONFIG_USB_ROLE_SWITCH) ||
		     !device_property_read_bool(dwc->dev, "usb-role-switch")) &&
		    !DWC3_VER_IS_PRIOR(DWC3, 330A))
			mode = USB_DR_MODE_PERIPHERAL;
	}

	if (mode != dwc->dr_mode) {
		dev_warn(dev,
			 "Configuration mismatch. dr_mode forced to %s\n",
			 mode == USB_DR_MODE_HOST ? "host" : "gadget");

		dwc->dr_mode = mode;
	}

	return 0;
}

void dwc3_set_prtcap(struct dwc3 *dwc, u32 mode)
{
	u32 reg;

	reg = dwc3_readl(dwc->regs, DWC3_GCTL);
	reg &= ~(DWC3_GCTL_PRTCAPDIR(DWC3_GCTL_PRTCAP_OTG));
	reg |= DWC3_GCTL_PRTCAPDIR(mode);
	dwc3_writel(dwc->regs, DWC3_GCTL, reg);

	dwc->current_dr_role = mode;
}

static void __dwc3_set_mode(struct work_struct *work)
{
	struct dwc3 *dwc = work_to_dwc(work);
	unsigned long flags;
	int ret;
	u32 reg;

	mutex_lock(&dwc->mutex);

	pm_runtime_get_sync(dwc->dev);

	if (dwc->current_dr_role == DWC3_GCTL_PRTCAP_OTG)
		dwc3_otg_update(dwc, 0);

	if (!dwc->desired_dr_role)
		goto out;

	if (dwc->desired_dr_role == dwc->current_dr_role)
		goto out;

	if (dwc->desired_dr_role == DWC3_GCTL_PRTCAP_OTG && dwc->edev)
		goto out;

	switch (dwc->current_dr_role) {
	case DWC3_GCTL_PRTCAP_HOST:
		dwc3_host_exit(dwc);
		break;
	case DWC3_GCTL_PRTCAP_DEVICE:
		dwc3_gadget_exit(dwc);
		dwc3_event_buffers_cleanup(dwc);
		break;
	case DWC3_GCTL_PRTCAP_OTG:
		dwc3_otg_exit(dwc);
		spin_lock_irqsave(&dwc->lock, flags);
		dwc->desired_otg_role = DWC3_OTG_ROLE_IDLE;
		spin_unlock_irqrestore(&dwc->lock, flags);
		dwc3_otg_update(dwc, 1);
		break;
	default:
		break;
	}

	/*
	 * When current_dr_role is not set, there's no role switching.
	 * Only perform GCTL.CoreSoftReset when there's DRD role switching.
	 */
	if (dwc->current_dr_role && ((DWC3_IP_IS(DWC3) ||
			DWC3_VER_IS_PRIOR(DWC31, 190A)) &&
			dwc->desired_dr_role != DWC3_GCTL_PRTCAP_OTG)) {
		reg = dwc3_readl(dwc->regs, DWC3_GCTL);
		reg |= DWC3_GCTL_CORESOFTRESET;
		dwc3_writel(dwc->regs, DWC3_GCTL, reg);

		/*
		 * Wait for internal clocks to synchronized. DWC_usb31 and
		 * DWC_usb32 may need at least 50ms (less for DWC_usb3). To
		 * keep it consistent across different IPs, let's wait up to
		 * 100ms before clearing GCTL.CORESOFTRESET.
		 */
		msleep(100);

		reg = dwc3_readl(dwc->regs, DWC3_GCTL);
		reg &= ~DWC3_GCTL_CORESOFTRESET;
		dwc3_writel(dwc->regs, DWC3_GCTL, reg);
	}

	spin_lock_irqsave(&dwc->lock, flags);

	dwc3_set_prtcap(dwc, dwc->desired_dr_role);

	spin_unlock_irqrestore(&dwc->lock, flags);

	switch (dwc->desired_dr_role) {
	case DWC3_GCTL_PRTCAP_HOST:
		ret = dwc3_host_init(dwc);
		if (ret) {
			dev_err(dwc->dev, "failed to initialize host\n");
		} else {
			if (dwc->usb2_phy)
				otg_set_vbus(dwc->usb2_phy->otg, true);
			phy_set_mode(dwc->usb2_generic_phy, PHY_MODE_USB_HOST);
			phy_set_mode(dwc->usb3_generic_phy, PHY_MODE_USB_HOST);
			if (dwc->dis_split_quirk) {
				reg = dwc3_readl(dwc->regs, DWC3_GUCTL3);
				reg |= DWC3_GUCTL3_SPLITDISABLE;
				dwc3_writel(dwc->regs, DWC3_GUCTL3, reg);
			}
		}
		break;
	case DWC3_GCTL_PRTCAP_DEVICE:
		dwc3_core_soft_reset(dwc);

		dwc3_event_buffers_setup(dwc);

		if (dwc->usb2_phy)
			otg_set_vbus(dwc->usb2_phy->otg, false);
		phy_set_mode(dwc->usb2_generic_phy, PHY_MODE_USB_DEVICE);
		phy_set_mode(dwc->usb3_generic_phy, PHY_MODE_USB_DEVICE);

		ret = dwc3_gadget_init(dwc);
		if (ret)
			dev_err(dwc->dev, "failed to initialize peripheral\n");
		break;
	case DWC3_GCTL_PRTCAP_OTG:
		dwc3_otg_init(dwc);
		dwc3_otg_update(dwc, 0);
		break;
	default:
		break;
	}

out:
	pm_runtime_mark_last_busy(dwc->dev);
	pm_runtime_put_autosuspend(dwc->dev);
	mutex_unlock(&dwc->mutex);
}

void dwc3_set_mode(struct dwc3 *dwc, u32 mode)
{
	unsigned long flags;

	if (dwc->dr_mode != USB_DR_MODE_OTG)
		return;

	spin_lock_irqsave(&dwc->lock, flags);
	dwc->desired_dr_role = mode;
	spin_unlock_irqrestore(&dwc->lock, flags);

	queue_work(system_freezable_wq, &dwc->drd_work);
}

u32 dwc3_core_fifo_space(struct dwc3_ep *dep, u8 type)
{
	struct dwc3		*dwc = dep->dwc;
	u32			reg;

	dwc3_writel(dwc->regs, DWC3_GDBGFIFOSPACE,
			DWC3_GDBGFIFOSPACE_NUM(dep->number) |
			DWC3_GDBGFIFOSPACE_TYPE(type));

	reg = dwc3_readl(dwc->regs, DWC3_GDBGFIFOSPACE);

	return DWC3_GDBGFIFOSPACE_SPACE_AVAILABLE(reg);
}

/**
 * dwc3_core_soft_reset - Issues core soft reset and PHY reset
 * @dwc: pointer to our context structure
 */
int dwc3_core_soft_reset(struct dwc3 *dwc)
{
	u32		reg;
	int		retries = 1000;

	/*
	 * We're resetting only the device side because, if we're in host mode,
	 * XHCI driver will reset the host block. If dwc3 was configured for
	 * host-only mode, then we can return early.
	 */
	if (dwc->current_dr_role == DWC3_GCTL_PRTCAP_HOST)
		return 0;

	reg = dwc3_readl(dwc->regs, DWC3_DCTL);
	reg |= DWC3_DCTL_CSFTRST;
	reg &= ~DWC3_DCTL_RUN_STOP;
	dwc3_gadget_dctl_write_safe(dwc, reg);

	/*
	 * For DWC_usb31 controller 1.90a and later, the DCTL.CSFRST bit
	 * is cleared only after all the clocks are synchronized. This can
	 * take a little more than 50ms. Set the polling rate at 20ms
	 * for 10 times instead.
	 */
	if (DWC3_VER_IS_WITHIN(DWC31, 190A, ANY) || DWC3_IP_IS(DWC32))
		retries = 10;

	do {
		reg = dwc3_readl(dwc->regs, DWC3_DCTL);
		if (!(reg & DWC3_DCTL_CSFTRST))
			goto done;

		if (DWC3_VER_IS_WITHIN(DWC31, 190A, ANY) || DWC3_IP_IS(DWC32))
			msleep(20);
		else
			udelay(1);
	} while (--retries);

	dev_warn(dwc->dev, "DWC3 controller soft reset failed.\n");
	return -ETIMEDOUT;

done:
	/*
	 * For DWC_usb31 controller 1.80a and prior, once DCTL.CSFRST bit
	 * is cleared, we must wait at least 50ms before accessing the PHY
	 * domain (synchronization delay).
	 */
	if (DWC3_VER_IS_WITHIN(DWC31, ANY, 180A))
		msleep(50);

	return 0;
}

/*
 * dwc3_frame_length_adjustment - Adjusts frame length if required
 * @dwc3: Pointer to our controller context structure
 */
static void dwc3_frame_length_adjustment(struct dwc3 *dwc)
{
	u32 reg;
	u32 dft;

	if (DWC3_VER_IS_PRIOR(DWC3, 250A))
		return;

	if (dwc->fladj == 0)
		return;

	reg = dwc3_readl(dwc->regs, DWC3_GFLADJ);
	dft = reg & DWC3_GFLADJ_30MHZ_MASK;
	if (dft != dwc->fladj) {
		reg &= ~DWC3_GFLADJ_30MHZ_MASK;
		reg |= DWC3_GFLADJ_30MHZ_SDBND_SEL | dwc->fladj;
		dwc3_writel(dwc->regs, DWC3_GFLADJ, reg);
	}
}

/**
 * dwc3_ref_clk_period - Reference clock period configuration
 *		Default reference clock period depends on hardware
 *		configuration. For systems with reference clock that differs
 *		from the default, this will set clock period in DWC3_GUCTL
 *		register.
 * @dwc: Pointer to our controller context structure
 */
static void dwc3_ref_clk_period(struct dwc3 *dwc)
{
	unsigned long period;
	unsigned long fladj;
	unsigned long decr;
	unsigned long rate;
	u32 reg;

	if (dwc->ref_clk) {
		rate = clk_get_rate(dwc->ref_clk);
		if (!rate)
			return;
		period = NSEC_PER_SEC / rate;
	} else if (dwc->ref_clk_per) {
		period = dwc->ref_clk_per;
		rate = NSEC_PER_SEC / period;
	} else {
		return;
	}

	reg = dwc3_readl(dwc->regs, DWC3_GUCTL);
	reg &= ~DWC3_GUCTL_REFCLKPER_MASK;
	reg |=  FIELD_PREP(DWC3_GUCTL_REFCLKPER_MASK, period);
	dwc3_writel(dwc->regs, DWC3_GUCTL, reg);

	if (DWC3_VER_IS_PRIOR(DWC3, 250A))
		return;

	/*
	 * The calculation below is
	 *
	 * 125000 * (NSEC_PER_SEC / (rate * period) - 1)
	 *
	 * but rearranged for fixed-point arithmetic. The division must be
	 * 64-bit because 125000 * NSEC_PER_SEC doesn't fit in 32 bits (and
	 * neither does rate * period).
	 *
	 * Note that rate * period ~= NSEC_PER_SECOND, minus the number of
	 * nanoseconds of error caused by the truncation which happened during
	 * the division when calculating rate or period (whichever one was
	 * derived from the other). We first calculate the relative error, then
	 * scale it to units of 8 ppm.
	 */
	fladj = div64_u64(125000ULL * NSEC_PER_SEC, (u64)rate * period);
	fladj -= 125000;

	/*
	 * The documented 240MHz constant is scaled by 2 to get PLS1 as well.
	 */
	decr = 480000000 / rate;

	reg = dwc3_readl(dwc->regs, DWC3_GFLADJ);
	reg &= ~DWC3_GFLADJ_REFCLK_FLADJ_MASK
	    &  ~DWC3_GFLADJ_240MHZDECR
	    &  ~DWC3_GFLADJ_240MHZDECR_PLS1;
	reg |= FIELD_PREP(DWC3_GFLADJ_REFCLK_FLADJ_MASK, fladj)
	    |  FIELD_PREP(DWC3_GFLADJ_240MHZDECR, decr >> 1)
	    |  FIELD_PREP(DWC3_GFLADJ_240MHZDECR_PLS1, decr & 1);

	if (dwc->gfladj_refclk_lpm_sel)
		reg |=  DWC3_GFLADJ_REFCLK_LPM_SEL;

	dwc3_writel(dwc->regs, DWC3_GFLADJ, reg);
}

/**
 * dwc3_free_one_event_buffer - Frees one event buffer
 * @dwc: Pointer to our controller context structure
 * @evt: Pointer to event buffer to be freed
 */
static void dwc3_free_one_event_buffer(struct dwc3 *dwc,
		struct dwc3_event_buffer *evt)
{
	dma_free_coherent(dwc->sysdev, evt->length, evt->buf, evt->dma);
}

/**
 * dwc3_alloc_one_event_buffer - Allocates one event buffer structure
 * @dwc: Pointer to our controller context structure
 * @length: size of the event buffer
 *
 * Returns a pointer to the allocated event buffer structure on success
 * otherwise ERR_PTR(errno).
 */
static struct dwc3_event_buffer *dwc3_alloc_one_event_buffer(struct dwc3 *dwc,
		unsigned int length)
{
	struct dwc3_event_buffer	*evt;

	evt = devm_kzalloc(dwc->dev, sizeof(*evt), GFP_KERNEL);
	if (!evt)
		return ERR_PTR(-ENOMEM);

	evt->dwc	= dwc;
	evt->length	= length;
	evt->cache	= devm_kzalloc(dwc->dev, length, GFP_KERNEL);
	if (!evt->cache)
		return ERR_PTR(-ENOMEM);

	evt->buf	= dma_alloc_coherent(dwc->sysdev, length,
			&evt->dma, GFP_KERNEL);
	if (!evt->buf)
		return ERR_PTR(-ENOMEM);

	return evt;
}

/**
 * dwc3_free_event_buffers - frees all allocated event buffers
 * @dwc: Pointer to our controller context structure
 */
static void dwc3_free_event_buffers(struct dwc3 *dwc)
{
	struct dwc3_event_buffer	*evt;

	evt = dwc->ev_buf;
	if (evt)
		dwc3_free_one_event_buffer(dwc, evt);
}

/**
 * dwc3_alloc_event_buffers - Allocates @num event buffers of size @length
 * @dwc: pointer to our controller context structure
 * @length: size of event buffer
 *
 * Returns 0 on success otherwise negative errno. In the error case, dwc
 * may contain some buffers allocated but not all which were requested.
 */
static int dwc3_alloc_event_buffers(struct dwc3 *dwc, unsigned int length)
{
	struct dwc3_event_buffer *evt;

	evt = dwc3_alloc_one_event_buffer(dwc, length);
	if (IS_ERR(evt)) {
		dev_err(dwc->dev, "can't allocate event buffer\n");
		return PTR_ERR(evt);
	}
	dwc->ev_buf = evt;

	return 0;
}

/**
 * dwc3_event_buffers_setup - setup our allocated event buffers
 * @dwc: pointer to our controller context structure
 *
 * Returns 0 on success otherwise negative errno.
 */
int dwc3_event_buffers_setup(struct dwc3 *dwc)
{
	struct dwc3_event_buffer	*evt;

	evt = dwc->ev_buf;
	evt->lpos = 0;
	dwc3_writel(dwc->regs, DWC3_GEVNTADRLO(0),
			lower_32_bits(evt->dma));
	dwc3_writel(dwc->regs, DWC3_GEVNTADRHI(0),
			upper_32_bits(evt->dma));
	dwc3_writel(dwc->regs, DWC3_GEVNTSIZ(0),
			DWC3_GEVNTSIZ_SIZE(evt->length));
	dwc3_writel(dwc->regs, DWC3_GEVNTCOUNT(0), 0);

	return 0;
}

void dwc3_event_buffers_cleanup(struct dwc3 *dwc)
{
	struct dwc3_event_buffer	*evt;

	evt = dwc->ev_buf;

	evt->lpos = 0;

	dwc3_writel(dwc->regs, DWC3_GEVNTADRLO(0), 0);
	dwc3_writel(dwc->regs, DWC3_GEVNTADRHI(0), 0);
	dwc3_writel(dwc->regs, DWC3_GEVNTSIZ(0), DWC3_GEVNTSIZ_INTMASK
			| DWC3_GEVNTSIZ_SIZE(0));
	dwc3_writel(dwc->regs, DWC3_GEVNTCOUNT(0), 0);
}

static int dwc3_alloc_scratch_buffers(struct dwc3 *dwc)
{
	if (!dwc->has_hibernation)
		return 0;

	if (!dwc->nr_scratch)
		return 0;

	dwc->scratchbuf = kmalloc_array(dwc->nr_scratch,
			DWC3_SCRATCHBUF_SIZE, GFP_KERNEL);
	if (!dwc->scratchbuf)
		return -ENOMEM;

	return 0;
}

static int dwc3_setup_scratch_buffers(struct dwc3 *dwc)
{
	dma_addr_t scratch_addr;
	u32 param;
	int ret;

	if (!dwc->has_hibernation)
		return 0;

	if (!dwc->nr_scratch)
		return 0;

	 /* should never fall here */
	if (!WARN_ON(dwc->scratchbuf))
		return 0;

	scratch_addr = dma_map_single(dwc->sysdev, dwc->scratchbuf,
			dwc->nr_scratch * DWC3_SCRATCHBUF_SIZE,
			DMA_BIDIRECTIONAL);
	if (dma_mapping_error(dwc->sysdev, scratch_addr)) {
		dev_err(dwc->sysdev, "failed to map scratch buffer\n");
		ret = -EFAULT;
		goto err0;
	}

	dwc->scratch_addr = scratch_addr;

	param = lower_32_bits(scratch_addr);

	ret = dwc3_send_gadget_generic_command(dwc,
			DWC3_DGCMD_SET_SCRATCHPAD_ADDR_LO, param);
	if (ret < 0)
		goto err1;

	param = upper_32_bits(scratch_addr);

	ret = dwc3_send_gadget_generic_command(dwc,
			DWC3_DGCMD_SET_SCRATCHPAD_ADDR_HI, param);
	if (ret < 0)
		goto err1;

	return 0;

err1:
	dma_unmap_single(dwc->sysdev, dwc->scratch_addr, dwc->nr_scratch *
			DWC3_SCRATCHBUF_SIZE, DMA_BIDIRECTIONAL);

err0:
	return ret;
}

static void dwc3_free_scratch_buffers(struct dwc3 *dwc)
{
	if (!dwc->has_hibernation)
		return;

	if (!dwc->nr_scratch)
		return;

	 /* should never fall here */
	if (!WARN_ON(dwc->scratchbuf))
		return;

	dma_unmap_single(dwc->sysdev, dwc->scratch_addr, dwc->nr_scratch *
			DWC3_SCRATCHBUF_SIZE, DMA_BIDIRECTIONAL);
	kfree(dwc->scratchbuf);
}

static void dwc3_core_num_eps(struct dwc3 *dwc)
{
	struct dwc3_hwparams	*parms = &dwc->hwparams;

	dwc->num_eps = DWC3_NUM_EPS(parms);
}

static void dwc3_cache_hwparams(struct dwc3 *dwc)
{
	struct dwc3_hwparams	*parms = &dwc->hwparams;

	parms->hwparams0 = dwc3_readl(dwc->regs, DWC3_GHWPARAMS0);
	parms->hwparams1 = dwc3_readl(dwc->regs, DWC3_GHWPARAMS1);
	parms->hwparams2 = dwc3_readl(dwc->regs, DWC3_GHWPARAMS2);
	parms->hwparams3 = dwc3_readl(dwc->regs, DWC3_GHWPARAMS3);
	parms->hwparams4 = dwc3_readl(dwc->regs, DWC3_GHWPARAMS4);
	parms->hwparams5 = dwc3_readl(dwc->regs, DWC3_GHWPARAMS5);
	parms->hwparams6 = dwc3_readl(dwc->regs, DWC3_GHWPARAMS6);
	parms->hwparams7 = dwc3_readl(dwc->regs, DWC3_GHWPARAMS7);
	parms->hwparams8 = dwc3_readl(dwc->regs, DWC3_GHWPARAMS8);

	if (DWC3_IP_IS(DWC32))
		parms->hwparams9 = dwc3_readl(dwc->regs, DWC3_GHWPARAMS9);
}

static int dwc3_core_ulpi_init(struct dwc3 *dwc)
{
	int intf;
	int ret = 0;

	intf = DWC3_GHWPARAMS3_HSPHY_IFC(dwc->hwparams.hwparams3);

	if (intf == DWC3_GHWPARAMS3_HSPHY_IFC_ULPI ||
	    (intf == DWC3_GHWPARAMS3_HSPHY_IFC_UTMI_ULPI &&
	     dwc->hsphy_interface &&
	     !strncmp(dwc->hsphy_interface, "ulpi", 4)))
		ret = dwc3_ulpi_init(dwc);

	return ret;
}

/**
 * dwc3_phy_setup - Configure USB PHY Interface of DWC3 Core
 * @dwc: Pointer to our controller context structure
 *
 * Returns 0 on success. The USB PHY interfaces are configured but not
 * initialized. The PHY interfaces and the PHYs get initialized together with
 * the core in dwc3_core_init.
 */
static int dwc3_phy_setup(struct dwc3 *dwc)
{
	unsigned int hw_mode;
	u32 reg;

	hw_mode = DWC3_GHWPARAMS0_MODE(dwc->hwparams.hwparams0);

	reg = dwc3_readl(dwc->regs, DWC3_GUSB3PIPECTL(0));

	/*
	 * Make sure UX_EXIT_PX is cleared as that causes issues with some
	 * PHYs. Also, this bit is not supposed to be used in normal operation.
	 */
	reg &= ~DWC3_GUSB3PIPECTL_UX_EXIT_PX;

	/*
	 * Above 1.94a, it is recommended to set DWC3_GUSB3PIPECTL_SUSPHY
	 * to '0' during coreConsultant configuration. So default value
	 * will be '0' when the core is reset. Application needs to set it
	 * to '1' after the core initialization is completed.
	 */
	if (!DWC3_VER_IS_WITHIN(DWC3, ANY, 194A))
		reg |= DWC3_GUSB3PIPECTL_SUSPHY;

	/*
	 * For DRD controllers, GUSB3PIPECTL.SUSPENDENABLE must be cleared after
	 * power-on reset, and it can be set after core initialization, which is
	 * after device soft-reset during initialization.
	 */
	if (hw_mode == DWC3_GHWPARAMS0_MODE_DRD)
		reg &= ~DWC3_GUSB3PIPECTL_SUSPHY;

	if (dwc->u2ss_inp3_quirk)
		reg |= DWC3_GUSB3PIPECTL_U2SSINP3OK;

	if (dwc->dis_rxdet_inp3_quirk)
		reg |= DWC3_GUSB3PIPECTL_DISRXDETINP3;

	if (dwc->req_p1p2p3_quirk)
		reg |= DWC3_GUSB3PIPECTL_REQP1P2P3;

	if (dwc->del_p1p2p3_quirk)
		reg |= DWC3_GUSB3PIPECTL_DEP1P2P3_EN;

	if (dwc->del_phy_power_chg_quirk)
		reg |= DWC3_GUSB3PIPECTL_DEPOCHANGE;

	if (dwc->lfps_filter_quirk)
		reg |= DWC3_GUSB3PIPECTL_LFPSFILT;

	if (dwc->rx_detect_poll_quirk)
		reg |= DWC3_GUSB3PIPECTL_RX_DETOPOLL;

	if (dwc->tx_de_emphasis_quirk)
		reg |= DWC3_GUSB3PIPECTL_TX_DEEPH(dwc->tx_de_emphasis);

	if (dwc->dis_u3_susphy_quirk)
		reg &= ~DWC3_GUSB3PIPECTL_SUSPHY;

	if (dwc->dis_del_phy_power_chg_quirk)
		reg &= ~DWC3_GUSB3PIPECTL_DEPOCHANGE;

	dwc3_writel(dwc->regs, DWC3_GUSB3PIPECTL(0), reg);

	reg = dwc3_readl(dwc->regs, DWC3_GUSB2PHYCFG(0));

	/* Select the HS PHY interface */
	switch (DWC3_GHWPARAMS3_HSPHY_IFC(dwc->hwparams.hwparams3)) {
	case DWC3_GHWPARAMS3_HSPHY_IFC_UTMI_ULPI:
		if (dwc->hsphy_interface &&
				!strncmp(dwc->hsphy_interface, "utmi", 4)) {
			reg &= ~DWC3_GUSB2PHYCFG_ULPI_UTMI;
			break;
		} else if (dwc->hsphy_interface &&
				!strncmp(dwc->hsphy_interface, "ulpi", 4)) {
			reg |= DWC3_GUSB2PHYCFG_ULPI_UTMI;
			dwc3_writel(dwc->regs, DWC3_GUSB2PHYCFG(0), reg);
		} else {
			/* Relying on default value. */
			if (!(reg & DWC3_GUSB2PHYCFG_ULPI_UTMI))
				break;
		}
		fallthrough;
	case DWC3_GHWPARAMS3_HSPHY_IFC_ULPI:
	default:
		break;
	}

	switch (dwc->hsphy_mode) {
	case USBPHY_INTERFACE_MODE_UTMI:
		reg &= ~(DWC3_GUSB2PHYCFG_PHYIF_MASK |
		       DWC3_GUSB2PHYCFG_USBTRDTIM_MASK);
		reg |= DWC3_GUSB2PHYCFG_PHYIF(UTMI_PHYIF_8_BIT) |
		       DWC3_GUSB2PHYCFG_USBTRDTIM(USBTRDTIM_UTMI_8_BIT);
		break;
	case USBPHY_INTERFACE_MODE_UTMIW:
		reg &= ~(DWC3_GUSB2PHYCFG_PHYIF_MASK |
		       DWC3_GUSB2PHYCFG_USBTRDTIM_MASK);
		reg |= DWC3_GUSB2PHYCFG_PHYIF(UTMI_PHYIF_16_BIT) |
		       DWC3_GUSB2PHYCFG_USBTRDTIM(USBTRDTIM_UTMI_16_BIT);
		break;
	default:
		break;
	}

	/*
	 * Above 1.94a, it is recommended to set DWC3_GUSB2PHYCFG_SUSPHY to
	 * '0' during coreConsultant configuration. So default value will
	 * be '0' when the core is reset. Application needs to set it to
	 * '1' after the core initialization is completed.
	 */
	if (!DWC3_VER_IS_WITHIN(DWC3, ANY, 194A))
		reg |= DWC3_GUSB2PHYCFG_SUSPHY;

	/*
	 * For DRD controllers, GUSB2PHYCFG.SUSPHY must be cleared after
	 * power-on reset, and it can be set after core initialization, which is
	 * after device soft-reset during initialization.
	 */
	if (hw_mode == DWC3_GHWPARAMS0_MODE_DRD)
		reg &= ~DWC3_GUSB2PHYCFG_SUSPHY;

	if (dwc->dis_u2_susphy_quirk)
		reg &= ~DWC3_GUSB2PHYCFG_SUSPHY;

	if (dwc->dis_enblslpm_quirk)
		reg &= ~DWC3_GUSB2PHYCFG_ENBLSLPM;
	else
		reg |= DWC3_GUSB2PHYCFG_ENBLSLPM;

	if (dwc->dis_u2_freeclk_exists_quirk || dwc->gfladj_refclk_lpm_sel)
		reg &= ~DWC3_GUSB2PHYCFG_U2_FREECLK_EXISTS;

	dwc3_writel(dwc->regs, DWC3_GUSB2PHYCFG(0), reg);

	return 0;
}

static int dwc3_clk_enable(struct dwc3 *dwc)
{
	int ret;

	ret = clk_prepare_enable(dwc->bus_clk);
	if (ret)
		return ret;

	ret = clk_prepare_enable(dwc->ref_clk);
	if (ret)
		goto disable_bus_clk;

	ret = clk_prepare_enable(dwc->susp_clk);
	if (ret)
		goto disable_ref_clk;

	return 0;

disable_ref_clk:
	clk_disable_unprepare(dwc->ref_clk);
disable_bus_clk:
	clk_disable_unprepare(dwc->bus_clk);
	return ret;
}

static void dwc3_clk_disable(struct dwc3 *dwc)
{
	clk_disable_unprepare(dwc->susp_clk);
	clk_disable_unprepare(dwc->ref_clk);
	clk_disable_unprepare(dwc->bus_clk);
}

static void dwc3_core_exit(struct dwc3 *dwc)
{
	dwc3_event_buffers_cleanup(dwc);

	usb_phy_set_suspend(dwc->usb2_phy, 1);
	usb_phy_set_suspend(dwc->usb3_phy, 1);
	phy_power_off(dwc->usb2_generic_phy);
	phy_power_off(dwc->usb3_generic_phy);

	usb_phy_shutdown(dwc->usb2_phy);
	usb_phy_shutdown(dwc->usb3_phy);
	phy_exit(dwc->usb2_generic_phy);
	phy_exit(dwc->usb3_generic_phy);

	dwc3_clk_disable(dwc);
	reset_control_assert(dwc->reset);
}

static bool dwc3_core_is_valid(struct dwc3 *dwc)
{
	u32 reg;

	reg = dwc3_readl(dwc->regs, DWC3_GSNPSID);
	dwc->ip = DWC3_GSNPS_ID(reg);

	/* This should read as U3 followed by revision number */
	if (DWC3_IP_IS(DWC3)) {
		dwc->revision = reg;
	} else if (DWC3_IP_IS(DWC31) || DWC3_IP_IS(DWC32)) {
		dwc->revision = dwc3_readl(dwc->regs, DWC3_VER_NUMBER);
		dwc->version_type = dwc3_readl(dwc->regs, DWC3_VER_TYPE);
	} else {
		return false;
	}

	return true;
}

static void dwc3_core_setup_global_control(struct dwc3 *dwc)
{
	u32 hwparams4 = dwc->hwparams.hwparams4;
	u32 reg;

	reg = dwc3_readl(dwc->regs, DWC3_GCTL);
	reg &= ~DWC3_GCTL_SCALEDOWN_MASK;

	switch (DWC3_GHWPARAMS1_EN_PWROPT(dwc->hwparams.hwparams1)) {
	case DWC3_GHWPARAMS1_EN_PWROPT_CLK:
		/**
		 * WORKAROUND: DWC3 revisions between 2.10a and 2.50a have an
		 * issue which would cause xHCI compliance tests to fail.
		 *
		 * Because of that we cannot enable clock gating on such
		 * configurations.
		 *
		 * Refers to:
		 *
		 * STAR#9000588375: Clock Gating, SOF Issues when ref_clk-Based
		 * SOF/ITP Mode Used
		 */
		if ((dwc->dr_mode == USB_DR_MODE_HOST ||
				dwc->dr_mode == USB_DR_MODE_OTG) &&
				DWC3_VER_IS_WITHIN(DWC3, 210A, 250A))
			reg |= DWC3_GCTL_DSBLCLKGTNG | DWC3_GCTL_SOFITPSYNC;
		else
			reg &= ~DWC3_GCTL_DSBLCLKGTNG;
		break;
	case DWC3_GHWPARAMS1_EN_PWROPT_HIB:
		/* enable hibernation here */
		dwc->nr_scratch = DWC3_GHWPARAMS4_HIBER_SCRATCHBUFS(hwparams4);

		/*
		 * REVISIT Enabling this bit so that host-mode hibernation
		 * will work. Device-mode hibernation is not yet implemented.
		 */
		reg |= DWC3_GCTL_GBLHIBERNATIONEN;
		break;
	default:
		/* nothing */
		break;
	}

	/* check if current dwc3 is on simulation board */
	if (dwc->hwparams.hwparams6 & DWC3_GHWPARAMS6_EN_FPGA) {
		dev_info(dwc->dev, "Running with FPGA optimizations\n");
		dwc->is_fpga = true;
	}

	WARN_ONCE(dwc->disable_scramble_quirk && !dwc->is_fpga,
			"disable_scramble cannot be used on non-FPGA builds\n");

	if (dwc->disable_scramble_quirk && dwc->is_fpga)
		reg |= DWC3_GCTL_DISSCRAMBLE;
	else
		reg &= ~DWC3_GCTL_DISSCRAMBLE;

	if (dwc->u2exit_lfps_quirk)
		reg |= DWC3_GCTL_U2EXIT_LFPS;

	/*
	 * WORKAROUND: DWC3 revisions <1.90a have a bug
	 * where the device can fail to connect at SuperSpeed
	 * and falls back to high-speed mode which causes
	 * the device to enter a Connect/Disconnect loop
	 */
	if (DWC3_VER_IS_PRIOR(DWC3, 190A))
		reg |= DWC3_GCTL_U2RSTECN;

	dwc3_writel(dwc->regs, DWC3_GCTL, reg);
}

static int dwc3_core_get_phy(struct dwc3 *dwc);
static int dwc3_core_ulpi_init(struct dwc3 *dwc);

/* set global incr burst type configuration registers */
static void dwc3_set_incr_burst_type(struct dwc3 *dwc)
{
	struct device *dev = dwc->dev;
	/* incrx_mode : for INCR burst type. */
	bool incrx_mode;
	/* incrx_size : for size of INCRX burst. */
	u32 incrx_size;
	u32 *vals;
	u32 cfg;
	int ntype;
	int ret;
	int i;

	cfg = dwc3_readl(dwc->regs, DWC3_GSBUSCFG0);

	/*
	 * Handle property "snps,incr-burst-type-adjustment".
	 * Get the number of value from this property:
	 * result <= 0, means this property is not supported.
	 * result = 1, means INCRx burst mode supported.
	 * result > 1, means undefined length burst mode supported.
	 */
	ntype = device_property_count_u32(dev, "snps,incr-burst-type-adjustment");
	if (ntype <= 0)
		return;

	vals = kcalloc(ntype, sizeof(u32), GFP_KERNEL);
	if (!vals)
		return;

	/* Get INCR burst type, and parse it */
	ret = device_property_read_u32_array(dev,
			"snps,incr-burst-type-adjustment", vals, ntype);
	if (ret) {
		kfree(vals);
		dev_err(dev, "Error to get property\n");
		return;
	}

	incrx_size = *vals;

	if (ntype > 1) {
		/* INCRX (undefined length) burst mode */
		incrx_mode = INCRX_UNDEF_LENGTH_BURST_MODE;
		for (i = 1; i < ntype; i++) {
			if (vals[i] > incrx_size)
				incrx_size = vals[i];
		}
	} else {
		/* INCRX burst mode */
		incrx_mode = INCRX_BURST_MODE;
	}

	kfree(vals);

	/* Enable Undefined Length INCR Burst and Enable INCRx Burst */
	cfg &= ~DWC3_GSBUSCFG0_INCRBRST_MASK;
	if (incrx_mode)
		cfg |= DWC3_GSBUSCFG0_INCRBRSTENA;
	switch (incrx_size) {
	case 256:
		cfg |= DWC3_GSBUSCFG0_INCR256BRSTENA;
		break;
	case 128:
		cfg |= DWC3_GSBUSCFG0_INCR128BRSTENA;
		break;
	case 64:
		cfg |= DWC3_GSBUSCFG0_INCR64BRSTENA;
		break;
	case 32:
		cfg |= DWC3_GSBUSCFG0_INCR32BRSTENA;
		break;
	case 16:
		cfg |= DWC3_GSBUSCFG0_INCR16BRSTENA;
		break;
	case 8:
		cfg |= DWC3_GSBUSCFG0_INCR8BRSTENA;
		break;
	case 4:
		cfg |= DWC3_GSBUSCFG0_INCR4BRSTENA;
		break;
	case 1:
		break;
	default:
		dev_err(dev, "Invalid property\n");
		break;
	}

	dwc3_writel(dwc->regs, DWC3_GSBUSCFG0, cfg);
}

static void dwc3_set_power_down_clk_scale(struct dwc3 *dwc)
{
	u32 scale;
	u32 reg;

	if (!dwc->susp_clk)
		return;

	/*
	 * The power down scale field specifies how many suspend_clk
	 * periods fit into a 16KHz clock period. When performing
	 * the division, round up the remainder.
	 *
	 * The power down scale value is calculated using the fastest
	 * frequency of the suspend_clk. If it isn't fixed (but within
	 * the accuracy requirement), the driver may not know the max
	 * rate of the suspend_clk, so only update the power down scale
	 * if the default is less than the calculated value from
	 * clk_get_rate() or if the default is questionably high
	 * (3x or more) to be within the requirement.
	 */
	scale = DIV_ROUND_UP(clk_get_rate(dwc->susp_clk), 16000);
	reg = dwc3_readl(dwc->regs, DWC3_GCTL);
	if ((reg & DWC3_GCTL_PWRDNSCALE_MASK) < DWC3_GCTL_PWRDNSCALE(scale) ||
	    (reg & DWC3_GCTL_PWRDNSCALE_MASK) > DWC3_GCTL_PWRDNSCALE(scale*3)) {
		reg &= ~(DWC3_GCTL_PWRDNSCALE_MASK);
		reg |= DWC3_GCTL_PWRDNSCALE(scale);
		dwc3_writel(dwc->regs, DWC3_GCTL, reg);
	}
}

/**
 * dwc3_core_init - Low-level initialization of DWC3 Core
 * @dwc: Pointer to our controller context structure
 *
 * Returns 0 on success otherwise negative errno.
 */
static int dwc3_core_init(struct dwc3 *dwc)
{
	unsigned int		hw_mode;
	u32			reg;
	int			ret;

	hw_mode = DWC3_GHWPARAMS0_MODE(dwc->hwparams.hwparams0);

	/*
	 * Write Linux Version Code to our GUID register so it's easy to figure
	 * out which kernel version a bug was found.
	 */
	dwc3_writel(dwc->regs, DWC3_GUID, LINUX_VERSION_CODE);

	ret = dwc3_phy_setup(dwc);
	if (ret)
		goto err0;

	if (!dwc->ulpi_ready) {
		ret = dwc3_core_ulpi_init(dwc);
		if (ret)
			goto err0;
		dwc->ulpi_ready = true;
	}

	if (!dwc->phys_ready) {
		ret = dwc3_core_get_phy(dwc);
		if (ret)
			goto err0a;
		dwc->phys_ready = true;
	}

	usb_phy_init(dwc->usb2_phy);
	usb_phy_init(dwc->usb3_phy);
	ret = phy_init(dwc->usb2_generic_phy);
	if (ret < 0)
		goto err0a;

	ret = phy_init(dwc->usb3_generic_phy);
	if (ret < 0) {
		phy_exit(dwc->usb2_generic_phy);
		goto err0a;
	}

	ret = dwc3_core_soft_reset(dwc);
	if (ret)
		goto err1;

	if (hw_mode == DWC3_GHWPARAMS0_MODE_DRD &&
	    !DWC3_VER_IS_WITHIN(DWC3, ANY, 194A)) {
		if (!dwc->dis_u3_susphy_quirk) {
			reg = dwc3_readl(dwc->regs, DWC3_GUSB3PIPECTL(0));
			reg |= DWC3_GUSB3PIPECTL_SUSPHY;
			dwc3_writel(dwc->regs, DWC3_GUSB3PIPECTL(0), reg);
		}

		if (!dwc->dis_u2_susphy_quirk) {
			reg = dwc3_readl(dwc->regs, DWC3_GUSB2PHYCFG(0));
			reg |= DWC3_GUSB2PHYCFG_SUSPHY;
			dwc3_writel(dwc->regs, DWC3_GUSB2PHYCFG(0), reg);
		}
	}

	dwc3_core_setup_global_control(dwc);
	dwc3_core_num_eps(dwc);

	ret = dwc3_setup_scratch_buffers(dwc);
	if (ret)
		goto err1;

	/* Set power down scale of suspend_clk */
	dwc3_set_power_down_clk_scale(dwc);

	/* Adjust Frame Length */
	dwc3_frame_length_adjustment(dwc);

	/* Adjust Reference Clock Period */
	dwc3_ref_clk_period(dwc);

	dwc3_set_incr_burst_type(dwc);

	usb_phy_set_suspend(dwc->usb2_phy, 0);
	usb_phy_set_suspend(dwc->usb3_phy, 0);
	ret = phy_power_on(dwc->usb2_generic_phy);
	if (ret < 0)
		goto err2;

	ret = phy_power_on(dwc->usb3_generic_phy);
	if (ret < 0)
		goto err3;

	ret = dwc3_event_buffers_setup(dwc);
	if (ret) {
		dev_err(dwc->dev, "failed to setup event buffers\n");
		goto err4;
	}

	/*
	 * ENDXFER polling is available on version 3.10a and later of
	 * the DWC_usb3 controller. It is NOT available in the
	 * DWC_usb31 controller.
	 */
	if (DWC3_VER_IS_WITHIN(DWC3, 310A, ANY)) {
		reg = dwc3_readl(dwc->regs, DWC3_GUCTL2);
		reg |= DWC3_GUCTL2_RST_ACTBITLATER;
		dwc3_writel(dwc->regs, DWC3_GUCTL2, reg);
	}

	/*
	 * When configured in HOST mode, after issuing U3/L2 exit controller
	 * fails to send proper CRC checksum in CRC5 feild. Because of this
	 * behaviour Transaction Error is generated, resulting in reset and
	 * re-enumeration of usb device attached. All the termsel, xcvrsel,
	 * opmode becomes 0 during end of resume. Enabling bit 10 of GUCTL1
	 * will correct this problem. This option is to support certain
	 * legacy ULPI PHYs.
	 */
	if (dwc->resume_hs_terminations) {
		reg = dwc3_readl(dwc->regs, DWC3_GUCTL1);
		reg |= DWC3_GUCTL1_RESUME_OPMODE_HS_HOST;
		dwc3_writel(dwc->regs, DWC3_GUCTL1, reg);
	}

	if (!DWC3_VER_IS_PRIOR(DWC3, 250A)) {
		reg = dwc3_readl(dwc->regs, DWC3_GUCTL1);

		/*
		 * Enable hardware control of sending remote wakeup
		 * in HS when the device is in the L1 state.
		 */
		if (!DWC3_VER_IS_PRIOR(DWC3, 290A))
			reg |= DWC3_GUCTL1_DEV_L1_EXIT_BY_HW;

		/*
		 * Decouple USB 2.0 L1 & L2 events which will allow for
		 * gadget driver to only receive U3/L2 suspend & wakeup
		 * events and prevent the more frequent L1 LPM transitions
		 * from interrupting the driver.
		 */
		if (!DWC3_VER_IS_PRIOR(DWC3, 300A))
			reg |= DWC3_GUCTL1_DEV_DECOUPLE_L1L2_EVT;

		if (dwc->dis_tx_ipgap_linecheck_quirk)
			reg |= DWC3_GUCTL1_TX_IPGAP_LINECHECK_DIS;

		if (dwc->parkmode_disable_ss_quirk)
			reg |= DWC3_GUCTL1_PARKMODE_DISABLE_SS;

		if (DWC3_VER_IS_WITHIN(DWC3, 290A, ANY) &&
		    (dwc->maximum_speed == USB_SPEED_HIGH ||
		     dwc->maximum_speed == USB_SPEED_FULL))
			reg |= DWC3_GUCTL1_DEV_FORCE_20_CLK_FOR_30_CLK;

		dwc3_writel(dwc->regs, DWC3_GUCTL1, reg);
	}

	if (dwc->dr_mode == USB_DR_MODE_HOST ||
	    dwc->dr_mode == USB_DR_MODE_OTG) {
		reg = dwc3_readl(dwc->regs, DWC3_GUCTL);

		/*
		 * Enable Auto retry Feature to make the controller operating in
		 * Host mode on seeing transaction errors(CRC errors or internal
		 * overrun scenerios) on IN transfers to reply to the device
		 * with a non-terminating retry ACK (i.e, an ACK transcation
		 * packet with Retry=1 & Nump != 0)
		 */
		reg |= DWC3_GUCTL_HSTINAUTORETRY;

		dwc3_writel(dwc->regs, DWC3_GUCTL, reg);
	}

	/*
	 * Must config both number of packets and max burst settings to enable
	 * RX and/or TX threshold.
	 */
	if (!DWC3_IP_IS(DWC3) && dwc->dr_mode == USB_DR_MODE_HOST) {
		u8 rx_thr_num = dwc->rx_thr_num_pkt_prd;
		u8 rx_maxburst = dwc->rx_max_burst_prd;
		u8 tx_thr_num = dwc->tx_thr_num_pkt_prd;
		u8 tx_maxburst = dwc->tx_max_burst_prd;

		if (rx_thr_num && rx_maxburst) {
			reg = dwc3_readl(dwc->regs, DWC3_GRXTHRCFG);
			reg |= DWC31_RXTHRNUMPKTSEL_PRD;

			reg &= ~DWC31_RXTHRNUMPKT_PRD(~0);
			reg |= DWC31_RXTHRNUMPKT_PRD(rx_thr_num);

			reg &= ~DWC31_MAXRXBURSTSIZE_PRD(~0);
			reg |= DWC31_MAXRXBURSTSIZE_PRD(rx_maxburst);

			dwc3_writel(dwc->regs, DWC3_GRXTHRCFG, reg);
		}

		if (tx_thr_num && tx_maxburst) {
			reg = dwc3_readl(dwc->regs, DWC3_GTXTHRCFG);
			reg |= DWC31_TXTHRNUMPKTSEL_PRD;

			reg &= ~DWC31_TXTHRNUMPKT_PRD(~0);
			reg |= DWC31_TXTHRNUMPKT_PRD(tx_thr_num);

			reg &= ~DWC31_MAXTXBURSTSIZE_PRD(~0);
			reg |= DWC31_MAXTXBURSTSIZE_PRD(tx_maxburst);

			dwc3_writel(dwc->regs, DWC3_GTXTHRCFG, reg);
		}
	}

	return 0;

err4:
	phy_power_off(dwc->usb3_generic_phy);

err3:
	phy_power_off(dwc->usb2_generic_phy);

err2:
	usb_phy_set_suspend(dwc->usb2_phy, 1);
	usb_phy_set_suspend(dwc->usb3_phy, 1);

err1:
	usb_phy_shutdown(dwc->usb2_phy);
	usb_phy_shutdown(dwc->usb3_phy);
	phy_exit(dwc->usb2_generic_phy);
	phy_exit(dwc->usb3_generic_phy);

err0a:
	dwc3_ulpi_exit(dwc);

err0:
	return ret;
}

static int dwc3_core_get_phy(struct dwc3 *dwc)
{
	struct device		*dev = dwc->dev;
	struct device_node	*node = dev->of_node;
	int ret;

	if (node) {
		dwc->usb2_phy = devm_usb_get_phy_by_phandle(dev, "usb-phy", 0);
		dwc->usb3_phy = devm_usb_get_phy_by_phandle(dev, "usb-phy", 1);
	} else {
		dwc->usb2_phy = devm_usb_get_phy(dev, USB_PHY_TYPE_USB2);
		dwc->usb3_phy = devm_usb_get_phy(dev, USB_PHY_TYPE_USB3);
	}

	if (IS_ERR(dwc->usb2_phy)) {
		ret = PTR_ERR(dwc->usb2_phy);
		if (ret == -ENXIO || ret == -ENODEV)
			dwc->usb2_phy = NULL;
		else
			return dev_err_probe(dev, ret, "no usb2 phy configured\n");
	}

	if (IS_ERR(dwc->usb3_phy)) {
		ret = PTR_ERR(dwc->usb3_phy);
		if (ret == -ENXIO || ret == -ENODEV)
			dwc->usb3_phy = NULL;
		else
			return dev_err_probe(dev, ret, "no usb3 phy configured\n");
	}

	dwc->usb2_generic_phy = devm_phy_get(dev, "usb2-phy");
	if (IS_ERR(dwc->usb2_generic_phy)) {
		ret = PTR_ERR(dwc->usb2_generic_phy);
		if (ret == -ENOSYS || ret == -ENODEV)
			dwc->usb2_generic_phy = NULL;
		else
			return dev_err_probe(dev, ret, "no usb2 phy configured\n");
	}

	dwc->usb3_generic_phy = devm_phy_get(dev, "usb3-phy");
	if (IS_ERR(dwc->usb3_generic_phy)) {
		ret = PTR_ERR(dwc->usb3_generic_phy);
		if (ret == -ENOSYS || ret == -ENODEV)
			dwc->usb3_generic_phy = NULL;
		else
			return dev_err_probe(dev, ret, "no usb3 phy configured\n");
	}

	return 0;
}

static int dwc3_core_init_mode(struct dwc3 *dwc)
{
	struct device *dev = dwc->dev;
	int ret;

	switch (dwc->dr_mode) {
	case USB_DR_MODE_PERIPHERAL:
		dwc3_set_prtcap(dwc, DWC3_GCTL_PRTCAP_DEVICE);

		if (dwc->usb2_phy)
			otg_set_vbus(dwc->usb2_phy->otg, false);
		phy_set_mode(dwc->usb2_generic_phy, PHY_MODE_USB_DEVICE);
		phy_set_mode(dwc->usb3_generic_phy, PHY_MODE_USB_DEVICE);

		ret = dwc3_gadget_init(dwc);
		if (ret)
			return dev_err_probe(dev, ret, "failed to initialize gadget\n");
		break;
	case USB_DR_MODE_HOST:
		dwc3_set_prtcap(dwc, DWC3_GCTL_PRTCAP_HOST);

		if (dwc->usb2_phy)
			otg_set_vbus(dwc->usb2_phy->otg, true);
		phy_set_mode(dwc->usb2_generic_phy, PHY_MODE_USB_HOST);
		phy_set_mode(dwc->usb3_generic_phy, PHY_MODE_USB_HOST);

		ret = dwc3_host_init(dwc);
		if (ret)
			return dev_err_probe(dev, ret, "failed to initialize host\n");
		break;
	case USB_DR_MODE_OTG:
		INIT_WORK(&dwc->drd_work, __dwc3_set_mode);
		ret = dwc3_drd_init(dwc);
		if (ret)
			return dev_err_probe(dev, ret, "failed to initialize dual-role\n");
		break;
	default:
		dev_err(dev, "Unsupported mode of operation %d\n", dwc->dr_mode);
		return -EINVAL;
	}

	return 0;
}

static void dwc3_core_exit_mode(struct dwc3 *dwc)
{
	switch (dwc->dr_mode) {
	case USB_DR_MODE_PERIPHERAL:
		dwc3_gadget_exit(dwc);
		break;
	case USB_DR_MODE_HOST:
		dwc3_host_exit(dwc);
		break;
	case USB_DR_MODE_OTG:
		dwc3_drd_exit(dwc);
		break;
	default:
		/* do nothing */
		break;
	}

	/* de-assert DRVVBUS for HOST and OTG mode */
	dwc3_set_prtcap(dwc, DWC3_GCTL_PRTCAP_DEVICE);
}

static void dwc3_get_properties(struct dwc3 *dwc)
{
	struct device		*dev = dwc->dev;
	u8			lpm_nyet_threshold;
	u8			tx_de_emphasis;
	u8			hird_threshold;
	u8			rx_thr_num_pkt_prd = 0;
	u8			rx_max_burst_prd = 0;
	u8			tx_thr_num_pkt_prd = 0;
	u8			tx_max_burst_prd = 0;
	u8			tx_fifo_resize_max_num;
	const char		*usb_psy_name;
	int			ret;

	/* default to highest possible threshold */
	lpm_nyet_threshold = 0xf;

	/* default to -3.5dB de-emphasis */
	tx_de_emphasis = 1;

	/*
	 * default to assert utmi_sleep_n and use maximum allowed HIRD
	 * threshold value of 0b1100
	 */
	hird_threshold = 12;

	/*
	 * default to a TXFIFO size large enough to fit 6 max packets.  This
	 * allows for systems with larger bus latencies to have some headroom
	 * for endpoints that have a large bMaxBurst value.
	 */
	tx_fifo_resize_max_num = 6;

	dwc->maximum_speed = usb_get_maximum_speed(dev);
	dwc->max_ssp_rate = usb_get_maximum_ssp_rate(dev);
	dwc->dr_mode = usb_get_dr_mode(dev);
	dwc->hsphy_mode = of_usb_get_phy_mode(dev->of_node);

	dwc->sysdev_is_parent = device_property_read_bool(dev,
				"linux,sysdev_is_parent");
	if (dwc->sysdev_is_parent)
		dwc->sysdev = dwc->dev->parent;
	else
		dwc->sysdev = dwc->dev;

	ret = device_property_read_string(dev, "usb-psy-name", &usb_psy_name);
	if (ret >= 0) {
		dwc->usb_psy = power_supply_get_by_name(usb_psy_name);
		if (!dwc->usb_psy)
			dev_err(dev, "couldn't get usb power supply\n");
	}

	dwc->has_lpm_erratum = device_property_read_bool(dev,
				"snps,has-lpm-erratum");
	device_property_read_u8(dev, "snps,lpm-nyet-threshold",
				&lpm_nyet_threshold);
	dwc->is_utmi_l1_suspend = device_property_read_bool(dev,
				"snps,is-utmi-l1-suspend");
	device_property_read_u8(dev, "snps,hird-threshold",
				&hird_threshold);
	dwc->dis_start_transfer_quirk = device_property_read_bool(dev,
				"snps,dis-start-transfer-quirk");
	dwc->usb3_lpm_capable = device_property_read_bool(dev,
				"snps,usb3_lpm_capable");
	dwc->usb2_lpm_disable = device_property_read_bool(dev,
				"snps,usb2-lpm-disable");
	dwc->usb2_gadget_lpm_disable = device_property_read_bool(dev,
				"snps,usb2-gadget-lpm-disable");
	device_property_read_u8(dev, "snps,rx-thr-num-pkt-prd",
				&rx_thr_num_pkt_prd);
	device_property_read_u8(dev, "snps,rx-max-burst-prd",
				&rx_max_burst_prd);
	device_property_read_u8(dev, "snps,tx-thr-num-pkt-prd",
				&tx_thr_num_pkt_prd);
	device_property_read_u8(dev, "snps,tx-max-burst-prd",
				&tx_max_burst_prd);
	dwc->do_fifo_resize = device_property_read_bool(dev,
							"tx-fifo-resize");
	if (dwc->do_fifo_resize)
		device_property_read_u8(dev, "tx-fifo-max-num",
					&tx_fifo_resize_max_num);

	dwc->disable_scramble_quirk = device_property_read_bool(dev,
				"snps,disable_scramble_quirk");
	dwc->u2exit_lfps_quirk = device_property_read_bool(dev,
				"snps,u2exit_lfps_quirk");
	dwc->u2ss_inp3_quirk = device_property_read_bool(dev,
				"snps,u2ss_inp3_quirk");
	dwc->req_p1p2p3_quirk = device_property_read_bool(dev,
				"snps,req_p1p2p3_quirk");
	dwc->del_p1p2p3_quirk = device_property_read_bool(dev,
				"snps,del_p1p2p3_quirk");
	dwc->del_phy_power_chg_quirk = device_property_read_bool(dev,
				"snps,del_phy_power_chg_quirk");
	dwc->lfps_filter_quirk = device_property_read_bool(dev,
				"snps,lfps_filter_quirk");
	dwc->rx_detect_poll_quirk = device_property_read_bool(dev,
				"snps,rx_detect_poll_quirk");
	dwc->dis_u3_susphy_quirk = device_property_read_bool(dev,
				"snps,dis_u3_susphy_quirk");
	dwc->dis_u2_susphy_quirk = device_property_read_bool(dev,
				"snps,dis_u2_susphy_quirk");
	dwc->dis_enblslpm_quirk = device_property_read_bool(dev,
				"snps,dis_enblslpm_quirk");
	dwc->dis_u1_entry_quirk = device_property_read_bool(dev,
				"snps,dis-u1-entry-quirk");
	dwc->dis_u2_entry_quirk = device_property_read_bool(dev,
				"snps,dis-u2-entry-quirk");
	dwc->dis_rxdet_inp3_quirk = device_property_read_bool(dev,
				"snps,dis_rxdet_inp3_quirk");
	dwc->dis_u2_freeclk_exists_quirk = device_property_read_bool(dev,
				"snps,dis-u2-freeclk-exists-quirk");
	dwc->dis_del_phy_power_chg_quirk = device_property_read_bool(dev,
				"snps,dis-del-phy-power-chg-quirk");
	dwc->dis_tx_ipgap_linecheck_quirk = device_property_read_bool(dev,
				"snps,dis-tx-ipgap-linecheck-quirk");
	dwc->resume_hs_terminations = device_property_read_bool(dev,
				"snps,resume-hs-terminations");
	dwc->parkmode_disable_ss_quirk = device_property_read_bool(dev,
				"snps,parkmode-disable-ss-quirk");
	dwc->gfladj_refclk_lpm_sel = device_property_read_bool(dev,
				"snps,gfladj-refclk-lpm-sel-quirk");

	dwc->tx_de_emphasis_quirk = device_property_read_bool(dev,
				"snps,tx_de_emphasis_quirk");
	device_property_read_u8(dev, "snps,tx_de_emphasis",
				&tx_de_emphasis);
	device_property_read_string(dev, "snps,hsphy_interface",
				    &dwc->hsphy_interface);
	device_property_read_u32(dev, "snps,quirk-frame-length-adjustment",
				 &dwc->fladj);
	device_property_read_u32(dev, "snps,ref-clock-period-ns",
				 &dwc->ref_clk_per);

	dwc->dis_metastability_quirk = device_property_read_bool(dev,
				"snps,dis_metastability_quirk");

	dwc->dis_split_quirk = device_property_read_bool(dev,
				"snps,dis-split-quirk");

	dwc->lpm_nyet_threshold = lpm_nyet_threshold;
	dwc->tx_de_emphasis = tx_de_emphasis;

	dwc->hird_threshold = hird_threshold;

	dwc->rx_thr_num_pkt_prd = rx_thr_num_pkt_prd;
	dwc->rx_max_burst_prd = rx_max_burst_prd;

	dwc->tx_thr_num_pkt_prd = tx_thr_num_pkt_prd;
	dwc->tx_max_burst_prd = tx_max_burst_prd;

	dwc->imod_interval = 0;

	dwc->tx_fifo_resize_max_num = tx_fifo_resize_max_num;
}

/* check whether the core supports IMOD */
bool dwc3_has_imod(struct dwc3 *dwc)
{
	return DWC3_VER_IS_WITHIN(DWC3, 300A, ANY) ||
		DWC3_VER_IS_WITHIN(DWC31, 120A, ANY) ||
		DWC3_IP_IS(DWC32);
}

static void dwc3_check_params(struct dwc3 *dwc)
{
	struct device *dev = dwc->dev;
	unsigned int hwparam_gen =
		DWC3_GHWPARAMS3_SSPHY_IFC(dwc->hwparams.hwparams3);

	/* Check for proper value of imod_interval */
	if (dwc->imod_interval && !dwc3_has_imod(dwc)) {
		dev_warn(dwc->dev, "Interrupt moderation not supported\n");
		dwc->imod_interval = 0;
	}

	/*
	 * Workaround for STAR 9000961433 which affects only version
	 * 3.00a of the DWC_usb3 core. This prevents the controller
	 * interrupt from being masked while handling events. IMOD
	 * allows us to work around this issue. Enable it for the
	 * affected version.
	 */
	if (!dwc->imod_interval &&
	    DWC3_VER_IS(DWC3, 300A))
		dwc->imod_interval = 1;

	/* Check the maximum_speed parameter */
	switch (dwc->maximum_speed) {
	case USB_SPEED_FULL:
	case USB_SPEED_HIGH:
		break;
	case USB_SPEED_SUPER:
		if (hwparam_gen == DWC3_GHWPARAMS3_SSPHY_IFC_DIS)
			dev_warn(dev, "UDC doesn't support Gen 1\n");
		break;
	case USB_SPEED_SUPER_PLUS:
		if ((DWC3_IP_IS(DWC32) &&
		     hwparam_gen == DWC3_GHWPARAMS3_SSPHY_IFC_DIS) ||
		    (!DWC3_IP_IS(DWC32) &&
		     hwparam_gen != DWC3_GHWPARAMS3_SSPHY_IFC_GEN2))
			dev_warn(dev, "UDC doesn't support SSP\n");
		break;
	default:
		dev_err(dev, "invalid maximum_speed parameter %d\n",
			dwc->maximum_speed);
		fallthrough;
	case USB_SPEED_UNKNOWN:
		switch (hwparam_gen) {
		case DWC3_GHWPARAMS3_SSPHY_IFC_GEN2:
			dwc->maximum_speed = USB_SPEED_SUPER_PLUS;
			break;
		case DWC3_GHWPARAMS3_SSPHY_IFC_GEN1:
			if (DWC3_IP_IS(DWC32))
				dwc->maximum_speed = USB_SPEED_SUPER_PLUS;
			else
				dwc->maximum_speed = USB_SPEED_SUPER;
			break;
		case DWC3_GHWPARAMS3_SSPHY_IFC_DIS:
			dwc->maximum_speed = USB_SPEED_HIGH;
			break;
		default:
			dwc->maximum_speed = USB_SPEED_SUPER;
			break;
		}
		break;
	}

	/*
	 * Currently the controller does not have visibility into the HW
	 * parameter to determine the maximum number of lanes the HW supports.
	 * If the number of lanes is not specified in the device property, then
	 * set the default to support dual-lane for DWC_usb32 and single-lane
	 * for DWC_usb31 for super-speed-plus.
	 */
	if (dwc->maximum_speed == USB_SPEED_SUPER_PLUS) {
		switch (dwc->max_ssp_rate) {
		case USB_SSP_GEN_2x1:
			if (hwparam_gen == DWC3_GHWPARAMS3_SSPHY_IFC_GEN1)
				dev_warn(dev, "UDC only supports Gen 1\n");
			break;
		case USB_SSP_GEN_1x2:
		case USB_SSP_GEN_2x2:
			if (DWC3_IP_IS(DWC31))
				dev_warn(dev, "UDC only supports single lane\n");
			break;
		case USB_SSP_GEN_UNKNOWN:
		default:
			switch (hwparam_gen) {
			case DWC3_GHWPARAMS3_SSPHY_IFC_GEN2:
				if (DWC3_IP_IS(DWC32))
					dwc->max_ssp_rate = USB_SSP_GEN_2x2;
				else
					dwc->max_ssp_rate = USB_SSP_GEN_2x1;
				break;
			case DWC3_GHWPARAMS3_SSPHY_IFC_GEN1:
				if (DWC3_IP_IS(DWC32))
					dwc->max_ssp_rate = USB_SSP_GEN_1x2;
				break;
			}
			break;
		}
	}
}

static int dwc3_probe(struct platform_device *pdev)
{
	struct device		*dev = &pdev->dev;
	struct resource		*res, dwc_res;
	struct dwc3		*dwc;

	int			ret;

	void __iomem		*regs;

	dwc = devm_kzalloc(dev, sizeof(*dwc), GFP_KERNEL);
	if (!dwc)
		return -ENOMEM;

	dwc->dev = dev;

	res = platform_get_resource(pdev, IORESOURCE_MEM, 0);
	if (!res) {
		dev_err(dev, "missing memory resource\n");
		return -ENODEV;
	}

	dwc->xhci_resources[0].start = res->start;
	dwc->xhci_resources[0].end = dwc->xhci_resources[0].start +
					DWC3_XHCI_REGS_END;
	dwc->xhci_resources[0].flags = res->flags;
	dwc->xhci_resources[0].name = res->name;

	/*
	 * Request memory region but exclude xHCI regs,
	 * since it will be requested by the xhci-plat driver.
	 */
	dwc_res = *res;
	dwc_res.start += DWC3_GLOBALS_REGS_START;

	regs = devm_ioremap_resource(dev, &dwc_res);
	if (IS_ERR(regs))
		return PTR_ERR(regs);

	dwc->regs	= regs;
	dwc->regs_size	= resource_size(&dwc_res);

	dwc3_get_properties(dwc);

	dwc->reset = devm_reset_control_array_get_optional_shared(dev);
	if (IS_ERR(dwc->reset)) {
		ret = PTR_ERR(dwc->reset);
		goto put_usb_psy;
	}

	if (dev->of_node) {
		/*
		 * Clocks are optional, but new DT platforms should support all
		 * clocks as required by the DT-binding.
		 * Some devices have different clock names in legacy device trees,
		 * check for them to retain backwards compatibility.
		 */
		dwc->bus_clk = devm_clk_get_optional(dev, "bus_early");
		if (IS_ERR(dwc->bus_clk)) {
			ret = dev_err_probe(dev, PTR_ERR(dwc->bus_clk),
					    "could not get bus clock\n");
			goto put_usb_psy;
		}

		if (dwc->bus_clk == NULL) {
			dwc->bus_clk = devm_clk_get_optional(dev, "bus_clk");
			if (IS_ERR(dwc->bus_clk)) {
				ret = dev_err_probe(dev, PTR_ERR(dwc->bus_clk),
						    "could not get bus clock\n");
				goto put_usb_psy;
			}
		}

		dwc->ref_clk = devm_clk_get_optional(dev, "ref");
		if (IS_ERR(dwc->ref_clk)) {
			ret = dev_err_probe(dev, PTR_ERR(dwc->ref_clk),
					    "could not get ref clock\n");
			goto put_usb_psy;
		}

		if (dwc->ref_clk == NULL) {
			dwc->ref_clk = devm_clk_get_optional(dev, "ref_clk");
			if (IS_ERR(dwc->ref_clk)) {
				ret = dev_err_probe(dev, PTR_ERR(dwc->ref_clk),
						    "could not get ref clock\n");
				goto put_usb_psy;
			}
		}

		dwc->susp_clk = devm_clk_get_optional(dev, "suspend");
		if (IS_ERR(dwc->susp_clk)) {
			ret = dev_err_probe(dev, PTR_ERR(dwc->susp_clk),
					    "could not get suspend clock\n");
			goto put_usb_psy;
		}

		if (dwc->susp_clk == NULL) {
			dwc->susp_clk = devm_clk_get_optional(dev, "suspend_clk");
			if (IS_ERR(dwc->susp_clk)) {
				ret = dev_err_probe(dev, PTR_ERR(dwc->susp_clk),
						    "could not get suspend clock\n");
				goto put_usb_psy;
			}
		}
	}

	ret = reset_control_deassert(dwc->reset);
	if (ret)
		goto put_usb_psy;

	ret = dwc3_clk_enable(dwc);
	if (ret)
		goto assert_reset;

	if (!dwc3_core_is_valid(dwc)) {
		dev_err(dwc->dev, "this is not a DesignWare USB3 DRD Core\n");
		ret = -ENODEV;
		goto disable_clks;
	}

	platform_set_drvdata(pdev, dwc);
	dwc3_cache_hwparams(dwc);

	if (!dwc->sysdev_is_parent &&
	    DWC3_GHWPARAMS0_AWIDTH(dwc->hwparams.hwparams0) == 64) {
		ret = dma_set_mask_and_coherent(dwc->sysdev, DMA_BIT_MASK(64));
		if (ret)
			goto disable_clks;
	}

	spin_lock_init(&dwc->lock);
	mutex_init(&dwc->mutex);

	pm_runtime_set_active(dev);
	pm_runtime_use_autosuspend(dev);
	pm_runtime_set_autosuspend_delay(dev, DWC3_DEFAULT_AUTOSUSPEND_DELAY);
	pm_runtime_enable(dev);
	ret = pm_runtime_get_sync(dev);
	if (ret < 0)
		goto err1;

	pm_runtime_forbid(dev);

	ret = dwc3_alloc_event_buffers(dwc, DWC3_EVENT_BUFFERS_SIZE);
	if (ret) {
		dev_err(dwc->dev, "failed to allocate event buffers\n");
		ret = -ENOMEM;
		goto err2;
	}

<<<<<<< HEAD
=======
	dwc->edev = dwc3_get_extcon(dwc);
	if (IS_ERR(dwc->edev)) {
		ret = dev_err_probe(dwc->dev, PTR_ERR(dwc->edev), "failed to get extcon\n");
		goto err3;
	}

>>>>>>> 163a7fbf
	ret = dwc3_get_dr_mode(dwc);
	if (ret)
		goto err3;

	ret = dwc3_alloc_scratch_buffers(dwc);
	if (ret)
		goto err3;

	ret = dwc3_core_init(dwc);
	if (ret) {
		dev_err_probe(dev, ret, "failed to initialize core\n");
		goto err4;
	}

	dwc3_check_params(dwc);
	dwc3_debugfs_init(dwc);

	ret = dwc3_core_init_mode(dwc);
	if (ret)
		goto err5;

	pm_runtime_put(dev);

	return 0;

err5:
	dwc3_debugfs_exit(dwc);
	dwc3_event_buffers_cleanup(dwc);

	usb_phy_set_suspend(dwc->usb2_phy, 1);
	usb_phy_set_suspend(dwc->usb3_phy, 1);
	phy_power_off(dwc->usb2_generic_phy);
	phy_power_off(dwc->usb3_generic_phy);

	usb_phy_shutdown(dwc->usb2_phy);
	usb_phy_shutdown(dwc->usb3_phy);
	phy_exit(dwc->usb2_generic_phy);
	phy_exit(dwc->usb3_generic_phy);

	dwc3_ulpi_exit(dwc);

err4:
	dwc3_free_scratch_buffers(dwc);

err3:
	dwc3_free_event_buffers(dwc);

err2:
	pm_runtime_allow(&pdev->dev);

err1:
	pm_runtime_put_sync(&pdev->dev);
	pm_runtime_disable(&pdev->dev);

disable_clks:
	dwc3_clk_disable(dwc);
assert_reset:
	reset_control_assert(dwc->reset);
put_usb_psy:
	if (dwc->usb_psy)
		power_supply_put(dwc->usb_psy);

	return ret;
}

static int dwc3_remove(struct platform_device *pdev)
{
	struct dwc3	*dwc = platform_get_drvdata(pdev);

	pm_runtime_get_sync(&pdev->dev);

	dwc3_core_exit_mode(dwc);
	dwc3_debugfs_exit(dwc);

	dwc3_core_exit(dwc);
	dwc3_ulpi_exit(dwc);

	pm_runtime_disable(&pdev->dev);
	pm_runtime_put_noidle(&pdev->dev);
	pm_runtime_set_suspended(&pdev->dev);

	dwc3_free_event_buffers(dwc);
	dwc3_free_scratch_buffers(dwc);

	if (dwc->usb_psy)
		power_supply_put(dwc->usb_psy);

	return 0;
}

#ifdef CONFIG_PM
static int dwc3_core_init_for_resume(struct dwc3 *dwc)
{
	int ret;

	ret = reset_control_deassert(dwc->reset);
	if (ret)
		return ret;

	ret = dwc3_clk_enable(dwc);
	if (ret)
		goto assert_reset;

	ret = dwc3_core_init(dwc);
	if (ret)
		goto disable_clks;

	return 0;

disable_clks:
	dwc3_clk_disable(dwc);
assert_reset:
	reset_control_assert(dwc->reset);

	return ret;
}

static int dwc3_suspend_common(struct dwc3 *dwc, pm_message_t msg)
{
	unsigned long	flags;
	u32 reg;

	switch (dwc->current_dr_role) {
	case DWC3_GCTL_PRTCAP_DEVICE:
		if (pm_runtime_suspended(dwc->dev))
			break;
		dwc3_gadget_suspend(dwc);
		synchronize_irq(dwc->irq_gadget);
		dwc3_core_exit(dwc);
		break;
	case DWC3_GCTL_PRTCAP_HOST:
		if (!PMSG_IS_AUTO(msg) && !device_may_wakeup(dwc->dev)) {
			dwc3_core_exit(dwc);
			break;
		}

		/* Let controller to suspend HSPHY before PHY driver suspends */
		if (dwc->dis_u2_susphy_quirk ||
		    dwc->dis_enblslpm_quirk) {
			reg = dwc3_readl(dwc->regs, DWC3_GUSB2PHYCFG(0));
			reg |=  DWC3_GUSB2PHYCFG_ENBLSLPM |
				DWC3_GUSB2PHYCFG_SUSPHY;
			dwc3_writel(dwc->regs, DWC3_GUSB2PHYCFG(0), reg);

			/* Give some time for USB2 PHY to suspend */
			usleep_range(5000, 6000);
		}

		phy_pm_runtime_put_sync(dwc->usb2_generic_phy);
		phy_pm_runtime_put_sync(dwc->usb3_generic_phy);
		break;
	case DWC3_GCTL_PRTCAP_OTG:
		/* do nothing during runtime_suspend */
		if (PMSG_IS_AUTO(msg))
			break;

		if (dwc->current_otg_role == DWC3_OTG_ROLE_DEVICE) {
			spin_lock_irqsave(&dwc->lock, flags);
			dwc3_gadget_suspend(dwc);
			spin_unlock_irqrestore(&dwc->lock, flags);
			synchronize_irq(dwc->irq_gadget);
		}

		dwc3_otg_exit(dwc);
		dwc3_core_exit(dwc);
		break;
	default:
		/* do nothing */
		break;
	}

	return 0;
}

static int dwc3_resume_common(struct dwc3 *dwc, pm_message_t msg)
{
	unsigned long	flags;
	int		ret;
	u32		reg;

	switch (dwc->current_dr_role) {
	case DWC3_GCTL_PRTCAP_DEVICE:
		ret = dwc3_core_init_for_resume(dwc);
		if (ret)
			return ret;

		dwc3_set_prtcap(dwc, DWC3_GCTL_PRTCAP_DEVICE);
		dwc3_gadget_resume(dwc);
		break;
	case DWC3_GCTL_PRTCAP_HOST:
		if (!PMSG_IS_AUTO(msg) && !device_may_wakeup(dwc->dev)) {
			ret = dwc3_core_init_for_resume(dwc);
			if (ret)
				return ret;
			dwc3_set_prtcap(dwc, DWC3_GCTL_PRTCAP_HOST);
			break;
		}
		/* Restore GUSB2PHYCFG bits that were modified in suspend */
		reg = dwc3_readl(dwc->regs, DWC3_GUSB2PHYCFG(0));
		if (dwc->dis_u2_susphy_quirk)
			reg &= ~DWC3_GUSB2PHYCFG_SUSPHY;

		if (dwc->dis_enblslpm_quirk)
			reg &= ~DWC3_GUSB2PHYCFG_ENBLSLPM;

		dwc3_writel(dwc->regs, DWC3_GUSB2PHYCFG(0), reg);

		phy_pm_runtime_get_sync(dwc->usb2_generic_phy);
		phy_pm_runtime_get_sync(dwc->usb3_generic_phy);
		break;
	case DWC3_GCTL_PRTCAP_OTG:
		/* nothing to do on runtime_resume */
		if (PMSG_IS_AUTO(msg))
			break;

		ret = dwc3_core_init_for_resume(dwc);
		if (ret)
			return ret;

		dwc3_set_prtcap(dwc, dwc->current_dr_role);

		dwc3_otg_init(dwc);
		if (dwc->current_otg_role == DWC3_OTG_ROLE_HOST) {
			dwc3_otg_host_init(dwc);
		} else if (dwc->current_otg_role == DWC3_OTG_ROLE_DEVICE) {
			spin_lock_irqsave(&dwc->lock, flags);
			dwc3_gadget_resume(dwc);
			spin_unlock_irqrestore(&dwc->lock, flags);
		}

		break;
	default:
		/* do nothing */
		break;
	}

	return 0;
}

static int dwc3_runtime_checks(struct dwc3 *dwc)
{
	switch (dwc->current_dr_role) {
	case DWC3_GCTL_PRTCAP_DEVICE:
		if (dwc->connected)
			return -EBUSY;
		break;
	case DWC3_GCTL_PRTCAP_HOST:
	default:
		/* do nothing */
		break;
	}

	return 0;
}

static int dwc3_runtime_suspend(struct device *dev)
{
	struct dwc3     *dwc = dev_get_drvdata(dev);
	int		ret;

	if (dwc3_runtime_checks(dwc))
		return -EBUSY;

	ret = dwc3_suspend_common(dwc, PMSG_AUTO_SUSPEND);
	if (ret)
		return ret;

	return 0;
}

static int dwc3_runtime_resume(struct device *dev)
{
	struct dwc3     *dwc = dev_get_drvdata(dev);
	int		ret;

	ret = dwc3_resume_common(dwc, PMSG_AUTO_RESUME);
	if (ret)
		return ret;

	switch (dwc->current_dr_role) {
	case DWC3_GCTL_PRTCAP_DEVICE:
		dwc3_gadget_process_pending_events(dwc);
		break;
	case DWC3_GCTL_PRTCAP_HOST:
	default:
		/* do nothing */
		break;
	}

	pm_runtime_mark_last_busy(dev);

	return 0;
}

static int dwc3_runtime_idle(struct device *dev)
{
	struct dwc3     *dwc = dev_get_drvdata(dev);

	switch (dwc->current_dr_role) {
	case DWC3_GCTL_PRTCAP_DEVICE:
		if (dwc3_runtime_checks(dwc))
			return -EBUSY;
		break;
	case DWC3_GCTL_PRTCAP_HOST:
	default:
		/* do nothing */
		break;
	}

	pm_runtime_mark_last_busy(dev);
	pm_runtime_autosuspend(dev);

	return 0;
}
#endif /* CONFIG_PM */

#ifdef CONFIG_PM_SLEEP
static int dwc3_suspend(struct device *dev)
{
	struct dwc3	*dwc = dev_get_drvdata(dev);
	int		ret;

	ret = dwc3_suspend_common(dwc, PMSG_SUSPEND);
	if (ret)
		return ret;

	pinctrl_pm_select_sleep_state(dev);

	return 0;
}

static int dwc3_resume(struct device *dev)
{
	struct dwc3	*dwc = dev_get_drvdata(dev);
	int		ret;

	pinctrl_pm_select_default_state(dev);

	ret = dwc3_resume_common(dwc, PMSG_RESUME);
	if (ret)
		return ret;

	pm_runtime_disable(dev);
	pm_runtime_set_active(dev);
	pm_runtime_enable(dev);

	return 0;
}

static void dwc3_complete(struct device *dev)
{
	struct dwc3	*dwc = dev_get_drvdata(dev);
	u32		reg;

	if (dwc->current_dr_role == DWC3_GCTL_PRTCAP_HOST &&
			dwc->dis_split_quirk) {
		reg = dwc3_readl(dwc->regs, DWC3_GUCTL3);
		reg |= DWC3_GUCTL3_SPLITDISABLE;
		dwc3_writel(dwc->regs, DWC3_GUCTL3, reg);
	}
}
#else
#define dwc3_complete NULL
#endif /* CONFIG_PM_SLEEP */

static const struct dev_pm_ops dwc3_dev_pm_ops = {
	SET_SYSTEM_SLEEP_PM_OPS(dwc3_suspend, dwc3_resume)
	.complete = dwc3_complete,
	SET_RUNTIME_PM_OPS(dwc3_runtime_suspend, dwc3_runtime_resume,
			dwc3_runtime_idle)
};

#ifdef CONFIG_OF
static const struct of_device_id of_dwc3_match[] = {
	{
		.compatible = "snps,dwc3"
	},
	{
		.compatible = "synopsys,dwc3"
	},
	{ },
};
MODULE_DEVICE_TABLE(of, of_dwc3_match);
#endif

#ifdef CONFIG_ACPI

#define ACPI_ID_INTEL_BSW	"808622B7"

static const struct acpi_device_id dwc3_acpi_match[] = {
	{ ACPI_ID_INTEL_BSW, 0 },
	{ },
};
MODULE_DEVICE_TABLE(acpi, dwc3_acpi_match);
#endif

static struct platform_driver dwc3_driver = {
	.probe		= dwc3_probe,
	.remove		= dwc3_remove,
	.driver		= {
		.name	= "dwc3",
		.of_match_table	= of_match_ptr(of_dwc3_match),
		.acpi_match_table = ACPI_PTR(dwc3_acpi_match),
		.pm	= &dwc3_dev_pm_ops,
	},
};

module_platform_driver(dwc3_driver);

MODULE_ALIAS("platform:dwc3");
MODULE_AUTHOR("Felipe Balbi <balbi@ti.com>");
MODULE_LICENSE("GPL v2");
MODULE_DESCRIPTION("DesignWare USB3 DRD Controller Driver");<|MERGE_RESOLUTION|>--- conflicted
+++ resolved
@@ -23,6 +23,7 @@
 #include <linux/delay.h>
 #include <linux/dma-mapping.h>
 #include <linux/of.h>
+#include <linux/of_graph.h>
 #include <linux/acpi.h>
 #include <linux/pinctrl/consumer.h>
 #include <linux/reset.h>
@@ -85,7 +86,7 @@
 		 * mode. If the controller supports DRD but the dr_mode is not
 		 * specified or set to OTG, then set the mode to peripheral.
 		 */
-		if (mode == USB_DR_MODE_OTG &&
+		if (mode == USB_DR_MODE_OTG && !dwc->edev &&
 		    (!IS_ENABLED(CONFIG_USB_ROLE_SWITCH) ||
 		     !device_property_read_bool(dwc->dev, "usb-role-switch")) &&
 		    !DWC3_VER_IS_PRIOR(DWC3, 330A))
@@ -1690,6 +1691,46 @@
 	}
 }
 
+static struct extcon_dev *dwc3_get_extcon(struct dwc3 *dwc)
+{
+	struct device *dev = dwc->dev;
+	struct device_node *np_phy;
+	struct extcon_dev *edev = NULL;
+	const char *name;
+
+	if (device_property_read_bool(dev, "extcon"))
+		return extcon_get_edev_by_phandle(dev, 0);
+
+	/*
+	 * Device tree platforms should get extcon via phandle.
+	 * On ACPI platforms, we get the name from a device property.
+	 * This device property is for kernel internal use only and
+	 * is expected to be set by the glue code.
+	 */
+	if (device_property_read_string(dev, "linux,extcon-name", &name) == 0)
+		return extcon_get_extcon_dev(name);
+
+	/*
+	 * Try to get an extcon device from the USB PHY controller's "port"
+	 * node. Check if it has the "port" node first, to avoid printing the
+	 * error message from underlying code, as it's a valid case: extcon
+	 * device (and "port" node) may be missing in case of "usb-role-switch"
+	 * or OTG mode.
+	 */
+	np_phy = of_parse_phandle(dev->of_node, "phys", 0);
+	if (of_graph_is_present(np_phy)) {
+		struct device_node *np_conn;
+
+		np_conn = of_graph_get_remote_node(np_phy, -1, -1);
+		if (np_conn)
+			edev = extcon_find_edev_by_node(np_conn);
+		of_node_put(np_conn);
+	}
+	of_node_put(np_phy);
+
+	return edev;
+}
+
 static int dwc3_probe(struct platform_device *pdev)
 {
 	struct device		*dev = &pdev->dev;
@@ -1840,15 +1881,12 @@
 		goto err2;
 	}
 
-<<<<<<< HEAD
-=======
 	dwc->edev = dwc3_get_extcon(dwc);
 	if (IS_ERR(dwc->edev)) {
 		ret = dev_err_probe(dwc->dev, PTR_ERR(dwc->edev), "failed to get extcon\n");
 		goto err3;
 	}
 
->>>>>>> 163a7fbf
 	ret = dwc3_get_dr_mode(dwc);
 	if (ret)
 		goto err3;
