// SPDX-License-Identifier: GPL-2.0
#define _GNU_SOURCE
#include <sys/mman.h>
#include <stdint.h>
#include <unistd.h>
#include <string.h>
#include <sys/time.h>
#include <sys/resource.h>
#include <stdbool.h>
#include "../kselftest.h"
#include "mlock2.h"

struct vm_boundaries {
	unsigned long start;
	unsigned long end;
};

static int get_vm_area(unsigned long addr, struct vm_boundaries *area)
{
	FILE *file;
	int ret = 1;
	char line[1024] = {0};
	unsigned long start;
	unsigned long end;

	if (!area)
		return ret;

	file = fopen("/proc/self/maps", "r");
	if (!file) {
		perror("fopen");
		return ret;
	}

	memset(area, 0, sizeof(struct vm_boundaries));

	while(fgets(line, 1024, file)) {
<<<<<<< HEAD
		end_addr = strchr(line, '-');
		if (!end_addr) {
			ksft_print_msg("cannot parse /proc/self/maps\n");
			goto out;
		}
		*end_addr = '\0';
		end_addr++;
		stop = strchr(end_addr, ' ');
		if (!stop) {
=======
		if (sscanf(line, "%lx-%lx", &start, &end) != 2) {
>>>>>>> 0c383648
			ksft_print_msg("cannot parse /proc/self/maps\n");
			goto out;
		}

		if (start <= addr && end > addr) {
			area->start = start;
			area->end = end;
			ret = 0;
			goto out;
		}
	}
out:
	fclose(file);
	return ret;
}

#define VMFLAGS "VmFlags:"

static bool is_vmflag_set(unsigned long addr, const char *vmflag)
{
	char *line = NULL;
	char *flags;
	size_t size = 0;
	bool ret = false;
	FILE *smaps;

	smaps = seek_to_smaps_entry(addr);
	if (!smaps) {
		ksft_print_msg("Unable to parse /proc/self/smaps\n");
		goto out;
	}

	while (getline(&line, &size, smaps) > 0) {
		if (!strstr(line, VMFLAGS)) {
			free(line);
			line = NULL;
			size = 0;
			continue;
		}

		flags = line + strlen(VMFLAGS);
		ret = (strstr(flags, vmflag) != NULL);
		goto out;
	}

out:
	free(line);
	fclose(smaps);
	return ret;
}

#define SIZE "Size:"
#define RSS  "Rss:"
#define LOCKED "lo"

static unsigned long get_value_for_name(unsigned long addr, const char *name)
{
	char *line = NULL;
	size_t size = 0;
	char *value_ptr;
	FILE *smaps = NULL;
	unsigned long value = -1UL;

	smaps = seek_to_smaps_entry(addr);
	if (!smaps) {
		ksft_print_msg("Unable to parse /proc/self/smaps\n");
		goto out;
	}

	while (getline(&line, &size, smaps) > 0) {
		if (!strstr(line, name)) {
			free(line);
			line = NULL;
			size = 0;
			continue;
		}

		value_ptr = line + strlen(name);
		if (sscanf(value_ptr, "%lu kB", &value) < 1) {
			ksft_print_msg("Unable to parse smaps entry for Size\n");
			goto out;
		}
		break;
	}

out:
	if (smaps)
		fclose(smaps);
	free(line);
	return value;
}

static bool is_vma_lock_on_fault(unsigned long addr)
{
	bool locked;
	unsigned long vma_size, vma_rss;

	locked = is_vmflag_set(addr, LOCKED);
	if (!locked)
		return false;

	vma_size = get_value_for_name(addr, SIZE);
	vma_rss = get_value_for_name(addr, RSS);

	/* only one page is faulted in */
	return (vma_rss < vma_size);
}

#define PRESENT_BIT     0x8000000000000000ULL
#define PFN_MASK        0x007FFFFFFFFFFFFFULL
#define UNEVICTABLE_BIT (1UL << 18)

static int lock_check(unsigned long addr)
{
	bool locked;
	unsigned long vma_size, vma_rss;

	locked = is_vmflag_set(addr, LOCKED);
	if (!locked)
		return false;

	vma_size = get_value_for_name(addr, SIZE);
	vma_rss = get_value_for_name(addr, RSS);

	return (vma_rss == vma_size);
}

static int unlock_lock_check(char *map)
{
	if (is_vmflag_set((unsigned long)map, LOCKED)) {
		ksft_print_msg("VMA flag %s is present on page 1 after unlock\n", LOCKED);
		return 1;
	}

	return 0;
}

static void test_mlock_lock(void)
{
	char *map;
	unsigned long page_size = getpagesize();

	map = mmap(NULL, 2 * page_size, PROT_READ | PROT_WRITE,
		   MAP_ANONYMOUS | MAP_PRIVATE, -1, 0);
	if (map == MAP_FAILED)
		ksft_exit_fail_msg("mmap error: %s", strerror(errno));

	if (mlock2_(map, 2 * page_size, 0)) {
		munmap(map, 2 * page_size);
		ksft_exit_fail_msg("mlock2(0): %s\n", strerror(errno));
	}

	ksft_test_result(lock_check((unsigned long)map), "%s: Locked\n", __func__);

	/* Now unlock and recheck attributes */
	if (munlock(map, 2 * page_size)) {
		munmap(map, 2 * page_size);
		ksft_exit_fail_msg("munlock(): %s\n", strerror(errno));
	}

	ksft_test_result(!unlock_lock_check(map), "%s: Locked\n", __func__);
	munmap(map, 2 * page_size);
}

static int onfault_check(char *map)
{
	*map = 'a';
	if (!is_vma_lock_on_fault((unsigned long)map)) {
		ksft_print_msg("VMA is not marked for lock on fault\n");
		return 1;
	}

	return 0;
}

static int unlock_onfault_check(char *map)
{
	unsigned long page_size = getpagesize();

	if (is_vma_lock_on_fault((unsigned long)map) ||
	    is_vma_lock_on_fault((unsigned long)map + page_size)) {
		ksft_print_msg("VMA is still lock on fault after unlock\n");
		return 1;
	}

	return 0;
}

static void test_mlock_onfault(void)
{
	char *map;
	unsigned long page_size = getpagesize();

	map = mmap(NULL, 2 * page_size, PROT_READ | PROT_WRITE,
		   MAP_ANONYMOUS | MAP_PRIVATE, -1, 0);
	if (map == MAP_FAILED)
		ksft_exit_fail_msg("mmap error: %s", strerror(errno));

	if (mlock2_(map, 2 * page_size, MLOCK_ONFAULT)) {
		munmap(map, 2 * page_size);
		ksft_exit_fail_msg("mlock2(MLOCK_ONFAULT): %s\n", strerror(errno));
	}

	ksft_test_result(!onfault_check(map), "%s: VMA marked for lock on fault\n", __func__);

	/* Now unlock and recheck attributes */
	if (munlock(map, 2 * page_size)) {
		munmap(map, 2 * page_size);
		ksft_exit_fail_msg("munlock(): %s\n", strerror(errno));
	}

	ksft_test_result(!unlock_onfault_check(map), "VMA open lock after fault\n");
	munmap(map, 2 * page_size);
}

static void test_lock_onfault_of_present(void)
{
	char *map;
	unsigned long page_size = getpagesize();

	map = mmap(NULL, 2 * page_size, PROT_READ | PROT_WRITE,
		   MAP_ANONYMOUS | MAP_PRIVATE, -1, 0);
	if (map == MAP_FAILED)
		ksft_exit_fail_msg("mmap error: %s", strerror(errno));

	*map = 'a';

	if (mlock2_(map, 2 * page_size, MLOCK_ONFAULT)) {
		munmap(map, 2 * page_size);
		ksft_test_result_fail("mlock2(MLOCK_ONFAULT) error: %s", strerror(errno));
	}

	ksft_test_result(is_vma_lock_on_fault((unsigned long)map) ||
			 is_vma_lock_on_fault((unsigned long)map + page_size),
			 "VMA with present pages is not marked lock on fault\n");
	munmap(map, 2 * page_size);
}

static void test_munlockall0(void)
{
	char *map;
	unsigned long page_size = getpagesize();

	map = mmap(NULL, 2 * page_size, PROT_READ | PROT_WRITE,
		   MAP_ANONYMOUS | MAP_PRIVATE, -1, 0);
	if (map == MAP_FAILED)
		ksft_exit_fail_msg("mmap error: %s\n", strerror(errno));

	if (mlockall(MCL_CURRENT)) {
		munmap(map, 2 * page_size);
		ksft_exit_fail_msg("mlockall(MCL_CURRENT): %s\n", strerror(errno));
	}

	ksft_test_result(lock_check((unsigned long)map), "%s: Locked memory area\n", __func__);

	if (munlockall()) {
		munmap(map, 2 * page_size);
		ksft_exit_fail_msg("munlockall(): %s\n", strerror(errno));
	}

	ksft_test_result(!unlock_lock_check(map), "%s: No locked memory\n", __func__);
	munmap(map, 2 * page_size);
}

static void test_munlockall1(void)
{
	char *map;
	unsigned long page_size = getpagesize();

	map = mmap(NULL, 2 * page_size, PROT_READ | PROT_WRITE,
		   MAP_ANONYMOUS | MAP_PRIVATE, -1, 0);
	if (map == MAP_FAILED)
		ksft_exit_fail_msg("mmap error: %s", strerror(errno));

	if (mlockall(MCL_CURRENT | MCL_ONFAULT)) {
		munmap(map, 2 * page_size);
		ksft_exit_fail_msg("mlockall(MCL_CURRENT | MCL_ONFAULT): %s\n", strerror(errno));
	}

	ksft_test_result(!onfault_check(map), "%s: VMA marked for lock on fault\n", __func__);

	if (munlockall()) {
		munmap(map, 2 * page_size);
		ksft_exit_fail_msg("munlockall(): %s\n", strerror(errno));
	}

	ksft_test_result(!unlock_onfault_check(map), "%s: Unlocked\n", __func__);

	if (mlockall(MCL_CURRENT | MCL_FUTURE)) {
		munmap(map, 2 * page_size);
		ksft_exit_fail_msg("mlockall(MCL_CURRENT | MCL_FUTURE): %s\n", strerror(errno));
	}

	ksft_test_result(lock_check((unsigned long)map), "%s: Locked\n", __func__);

	if (munlockall()) {
		munmap(map, 2 * page_size);
		ksft_exit_fail_msg("munlockall() %s\n", strerror(errno));
	}

	ksft_test_result(!unlock_lock_check(map), "%s: No locked memory\n", __func__);
	munmap(map, 2 * page_size);
}

static void test_vma_management(bool call_mlock)
{
	void *map;
	unsigned long page_size = getpagesize();
	struct vm_boundaries page1;
	struct vm_boundaries page2;
	struct vm_boundaries page3;

	map = mmap(NULL, 3 * page_size, PROT_READ | PROT_WRITE,
		   MAP_ANONYMOUS | MAP_PRIVATE, -1, 0);
	if (map == MAP_FAILED)
		ksft_exit_fail_msg("mmap error: %s", strerror(errno));

	if (call_mlock && mlock2_(map, 3 * page_size, MLOCK_ONFAULT)) {
		munmap(map, 3 * page_size);
		ksft_test_result_fail("mlock error: %s", strerror(errno));
	}

	if (get_vm_area((unsigned long)map, &page1) ||
	    get_vm_area((unsigned long)map + page_size, &page2) ||
	    get_vm_area((unsigned long)map + page_size * 2, &page3)) {
		munmap(map, 3 * page_size);
		ksft_test_result_fail("couldn't find mapping in /proc/self/maps");
	}

	/*
	 * Before we unlock a portion, we need to that all three pages are in
	 * the same VMA.  If they are not we abort this test (Note that this is
	 * not a failure)
	 */
	if (page1.start != page2.start || page2.start != page3.start) {
		munmap(map, 3 * page_size);
		ksft_test_result_fail("VMAs are not merged to start, aborting test");
	}

	if (munlock(map + page_size, page_size)) {
		munmap(map, 3 * page_size);
		ksft_test_result_fail("munlock(): %s", strerror(errno));
	}

	if (get_vm_area((unsigned long)map, &page1) ||
	    get_vm_area((unsigned long)map + page_size, &page2) ||
	    get_vm_area((unsigned long)map + page_size * 2, &page3)) {
		munmap(map, 3 * page_size);
		ksft_test_result_fail("couldn't find mapping in /proc/self/maps");
	}

	/* All three VMAs should be different */
	if (page1.start == page2.start || page2.start == page3.start) {
		munmap(map, 3 * page_size);
		ksft_test_result_fail("failed to split VMA for munlock");
	}

	/* Now unlock the first and third page and check the VMAs again */
	if (munlock(map, page_size * 3)) {
		munmap(map, 3 * page_size);
		ksft_test_result_fail("munlock(): %s", strerror(errno));
	}

	if (get_vm_area((unsigned long)map, &page1) ||
	    get_vm_area((unsigned long)map + page_size, &page2) ||
	    get_vm_area((unsigned long)map + page_size * 2, &page3)) {
		munmap(map, 3 * page_size);
		ksft_test_result_fail("couldn't find mapping in /proc/self/maps");
	}

	/* Now all three VMAs should be the same */
	if (page1.start != page2.start || page2.start != page3.start) {
		munmap(map, 3 * page_size);
		ksft_test_result_fail("failed to merge VMAs after munlock");
	}

	ksft_test_result_pass("%s call_mlock %d\n", __func__, call_mlock);
	munmap(map, 3 * page_size);
}

static void test_mlockall(void)
{
	if (mlockall(MCL_CURRENT | MCL_ONFAULT | MCL_FUTURE))
		ksft_exit_fail_msg("mlockall failed: %s\n", strerror(errno));

	test_vma_management(false);
	munlockall();
}

int main(int argc, char **argv)
{
	int ret, size = 3 * getpagesize();
	void *map;

	ksft_print_header();

	map = mmap(NULL, size, PROT_READ | PROT_WRITE, MAP_ANONYMOUS | MAP_PRIVATE, -1, 0);
	if (map == MAP_FAILED)
		ksft_exit_fail_msg("mmap error: %s", strerror(errno));

	ret = mlock2_(map, size, MLOCK_ONFAULT);
	if (ret && errno == ENOSYS)
		ksft_finished();

	munmap(map, size);

	ksft_set_plan(13);

	test_mlock_lock();
	test_mlock_onfault();
	test_munlockall0();
	test_munlockall1();
	test_lock_onfault_of_present();
	test_vma_management(true);
	test_mlockall();

	ksft_finished();
}<|MERGE_RESOLUTION|>--- conflicted
+++ resolved
@@ -35,19 +35,7 @@
 	memset(area, 0, sizeof(struct vm_boundaries));
 
 	while(fgets(line, 1024, file)) {
-<<<<<<< HEAD
-		end_addr = strchr(line, '-');
-		if (!end_addr) {
-			ksft_print_msg("cannot parse /proc/self/maps\n");
-			goto out;
-		}
-		*end_addr = '\0';
-		end_addr++;
-		stop = strchr(end_addr, ' ');
-		if (!stop) {
-=======
 		if (sscanf(line, "%lx-%lx", &start, &end) != 2) {
->>>>>>> 0c383648
 			ksft_print_msg("cannot parse /proc/self/maps\n");
 			goto out;
 		}
