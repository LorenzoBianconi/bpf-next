// SPDX-License-Identifier: GPL-2.0
/*
 * KVM userfaultfd util
 * Adapted from demand_paging_test.c
 *
 * Copyright (C) 2018, Red Hat, Inc.
 * Copyright (C) 2019-2022 Google LLC
 */
#include <inttypes.h>
#include <stdio.h>
#include <stdlib.h>
#include <time.h>
#include <poll.h>
#include <pthread.h>
#include <linux/userfaultfd.h>
#include <sys/epoll.h>
#include <sys/syscall.h>

#include "kvm_util.h"
#include "test_util.h"
#include "memstress.h"
#include "userfaultfd_util.h"

#ifdef __NR_userfaultfd

static void *uffd_handler_thread_fn(void *arg)
{
	struct uffd_reader_args *reader_args = (struct uffd_reader_args *)arg;
	int uffd = reader_args->uffd;
	int64_t pages = 0;
	struct timespec start;
	struct timespec ts_diff;
	struct epoll_event evt;
	int epollfd;

	epollfd = epoll_create(1);
	TEST_ASSERT(epollfd >= 0, "Failed to create epollfd.");

	evt.events = EPOLLIN | EPOLLEXCLUSIVE;
	evt.data.u32 = 0;
	TEST_ASSERT(!epoll_ctl(epollfd, EPOLL_CTL_ADD, uffd, &evt),
		    "Failed to add uffd to epollfd");

	evt.events = EPOLLIN;
	evt.data.u32 = 1;
	TEST_ASSERT(!epoll_ctl(epollfd, EPOLL_CTL_ADD, reader_args->pipe, &evt),
		    "Failed to add pipe to epollfd");

	clock_gettime(CLOCK_MONOTONIC, &start);
	while (1) {
		struct uffd_msg msg;
		int r;

		r = epoll_wait(epollfd, &evt, 1, -1);
		TEST_ASSERT(r == 1,
			    "Unexpected number of events (%d) from epoll, errno = %d",
			    r, errno);

		if (evt.data.u32 == 1) {
			char tmp_chr;

			TEST_ASSERT(!(evt.events & (EPOLLERR | EPOLLHUP)),
				    "Reader thread received EPOLLERR or EPOLLHUP on pipe.");
			r = read(reader_args->pipe, &tmp_chr, 1);
			TEST_ASSERT(r == 1,
<<<<<<< HEAD
				    "Error reading pipefd in UFFD thread");
=======
				    "Error reading pipefd in uffd reader thread");
>>>>>>> 0c383648
			break;
		}

		TEST_ASSERT(!(evt.events & (EPOLLERR | EPOLLHUP)),
			    "Reader thread received EPOLLERR or EPOLLHUP on uffd.");

		r = read(uffd, &msg, sizeof(msg));
		if (r == -1) {
			TEST_ASSERT(errno == EAGAIN,
				    "Error reading from UFFD: errno = %d", errno);
			continue;
		}

		TEST_ASSERT(r == sizeof(msg),
			    "Read on uffd returned unexpected number of bytes (%d)", r);

		if (!(msg.event & UFFD_EVENT_PAGEFAULT))
			continue;

		if (reader_args->delay)
			usleep(reader_args->delay);
		r = reader_args->handler(reader_args->uffd_mode, uffd, &msg);
		TEST_ASSERT(r >= 0,
			    "Reader thread handler fn returned negative value %d", r);
		pages++;
	}

	ts_diff = timespec_elapsed(start);
	PER_VCPU_DEBUG("userfaulted %ld pages over %ld.%.9lds. (%f/sec)\n",
		       pages, ts_diff.tv_sec, ts_diff.tv_nsec,
		       pages / ((double)ts_diff.tv_sec + (double)ts_diff.tv_nsec / NSEC_PER_SEC));

	return NULL;
}

struct uffd_desc *uffd_setup_demand_paging(int uffd_mode, useconds_t delay,
					   void *hva, uint64_t len,
					   uint64_t num_readers,
					   uffd_handler_t handler)
{
	struct uffd_desc *uffd_desc;
	bool is_minor = (uffd_mode == UFFDIO_REGISTER_MODE_MINOR);
	int uffd;
	struct uffdio_api uffdio_api;
	struct uffdio_register uffdio_register;
	uint64_t expected_ioctls = ((uint64_t) 1) << _UFFDIO_COPY;
	int ret, i;

	PER_PAGE_DEBUG("Userfaultfd %s mode, faults resolved with %s\n",
		       is_minor ? "MINOR" : "MISSING",
		       is_minor ? "UFFDIO_CONINUE" : "UFFDIO_COPY");

	uffd_desc = malloc(sizeof(struct uffd_desc));
	TEST_ASSERT(uffd_desc, "Failed to malloc uffd descriptor");

	uffd_desc->pipefds = calloc(sizeof(int), num_readers);
	TEST_ASSERT(uffd_desc->pipefds, "Failed to alloc pipes");

	uffd_desc->readers = calloc(sizeof(pthread_t), num_readers);
	TEST_ASSERT(uffd_desc->readers, "Failed to alloc reader threads");

	uffd_desc->reader_args = calloc(sizeof(struct uffd_reader_args), num_readers);
	TEST_ASSERT(uffd_desc->reader_args, "Failed to alloc reader_args");

	uffd_desc->num_readers = num_readers;

	/* In order to get minor faults, prefault via the alias. */
	if (is_minor)
		expected_ioctls = ((uint64_t) 1) << _UFFDIO_CONTINUE;

	uffd = syscall(__NR_userfaultfd, O_CLOEXEC | O_NONBLOCK);
	TEST_ASSERT(uffd >= 0, "uffd creation failed, errno: %d", errno);

	uffdio_api.api = UFFD_API;
	uffdio_api.features = 0;
	TEST_ASSERT(ioctl(uffd, UFFDIO_API, &uffdio_api) != -1,
		    "ioctl UFFDIO_API failed: %" PRIu64,
		    (uint64_t)uffdio_api.api);

	uffdio_register.range.start = (uint64_t)hva;
	uffdio_register.range.len = len;
	uffdio_register.mode = uffd_mode;
	TEST_ASSERT(ioctl(uffd, UFFDIO_REGISTER, &uffdio_register) != -1,
		    "ioctl UFFDIO_REGISTER failed");
	TEST_ASSERT((uffdio_register.ioctls & expected_ioctls) ==
		    expected_ioctls, "missing userfaultfd ioctls");

	uffd_desc->uffd = uffd;
	for (i = 0; i < uffd_desc->num_readers; ++i) {
		int pipes[2];

		ret = pipe2((int *) &pipes, O_CLOEXEC | O_NONBLOCK);
		TEST_ASSERT(!ret, "Failed to set up pipefd %i for uffd_desc %p",
			    i, uffd_desc);

		uffd_desc->pipefds[i] = pipes[1];

		uffd_desc->reader_args[i].uffd_mode = uffd_mode;
		uffd_desc->reader_args[i].uffd = uffd;
		uffd_desc->reader_args[i].delay = delay;
		uffd_desc->reader_args[i].handler = handler;
		uffd_desc->reader_args[i].pipe = pipes[0];

		pthread_create(&uffd_desc->readers[i], NULL, uffd_handler_thread_fn,
			       &uffd_desc->reader_args[i]);

		PER_VCPU_DEBUG("Created uffd thread %i for HVA range [%p, %p)\n",
			       i, hva, hva + len);
	}

	return uffd_desc;
}

void uffd_stop_demand_paging(struct uffd_desc *uffd)
{
	char c = 0;
	int i;

	for (i = 0; i < uffd->num_readers; ++i)
		TEST_ASSERT(write(uffd->pipefds[i], &c, 1) == 1,
			    "Unable to write to pipefd %i for uffd_desc %p", i, uffd);

	for (i = 0; i < uffd->num_readers; ++i)
		TEST_ASSERT(!pthread_join(uffd->readers[i], NULL),
			    "Pthread_join failed on reader %i for uffd_desc %p", i, uffd);

	close(uffd->uffd);

	for (i = 0; i < uffd->num_readers; ++i) {
		close(uffd->pipefds[i]);
		close(uffd->reader_args[i].pipe);
	}

	free(uffd->pipefds);
	free(uffd->readers);
	free(uffd->reader_args);
	free(uffd);
}

#endif /* __NR_userfaultfd */<|MERGE_RESOLUTION|>--- conflicted
+++ resolved
@@ -63,11 +63,7 @@
 				    "Reader thread received EPOLLERR or EPOLLHUP on pipe.");
 			r = read(reader_args->pipe, &tmp_chr, 1);
 			TEST_ASSERT(r == 1,
-<<<<<<< HEAD
-				    "Error reading pipefd in UFFD thread");
-=======
 				    "Error reading pipefd in uffd reader thread");
->>>>>>> 0c383648
 			break;
 		}
 
