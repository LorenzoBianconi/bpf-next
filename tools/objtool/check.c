// SPDX-License-Identifier: GPL-2.0-or-later
/*
 * Copyright (C) 2015-2017 Josh Poimboeuf <jpoimboe@redhat.com>
 */

#include <string.h>
#include <stdlib.h>
#include <sys/mman.h>

#include <arch/elf.h>
#include <objtool/builtin.h>
#include <objtool/cfi.h>
#include <objtool/arch.h>
#include <objtool/check.h>
#include <objtool/special.h>
#include <objtool/warn.h>
#include <objtool/endianness.h>

#include <linux/objtool.h>
#include <linux/hashtable.h>
#include <linux/kernel.h>
#include <linux/static_call_types.h>

struct alternative {
	struct list_head list;
	struct instruction *insn;
	bool skip_orig;
};

static unsigned long nr_cfi, nr_cfi_reused, nr_cfi_cache;

static struct cfi_init_state initial_func_cfi;
static struct cfi_state init_cfi;
static struct cfi_state func_cfi;

struct instruction *find_insn(struct objtool_file *file,
			      struct section *sec, unsigned long offset)
{
	struct instruction *insn;

	hash_for_each_possible(file->insn_hash, insn, hash, sec_offset_hash(sec, offset)) {
		if (insn->sec == sec && insn->offset == offset)
			return insn;
	}

	return NULL;
}

static struct instruction *next_insn_same_sec(struct objtool_file *file,
					      struct instruction *insn)
{
	struct instruction *next = list_next_entry(insn, list);

	if (!next || &next->list == &file->insn_list || next->sec != insn->sec)
		return NULL;

	return next;
}

static struct instruction *next_insn_same_func(struct objtool_file *file,
					       struct instruction *insn)
{
	struct instruction *next = list_next_entry(insn, list);
	struct symbol *func = insn->func;

	if (!func)
		return NULL;

	if (&next->list != &file->insn_list && next->func == func)
		return next;

	/* Check if we're already in the subfunction: */
	if (func == func->cfunc)
		return NULL;

	/* Move to the subfunction: */
	return find_insn(file, func->cfunc->sec, func->cfunc->offset);
}

static struct instruction *prev_insn_same_sym(struct objtool_file *file,
					       struct instruction *insn)
{
	struct instruction *prev = list_prev_entry(insn, list);

	if (&prev->list != &file->insn_list && prev->func == insn->func)
		return prev;

	return NULL;
}

#define func_for_each_insn(file, func, insn)				\
	for (insn = find_insn(file, func->sec, func->offset);		\
	     insn;							\
	     insn = next_insn_same_func(file, insn))

#define sym_for_each_insn(file, sym, insn)				\
	for (insn = find_insn(file, sym->sec, sym->offset);		\
	     insn && &insn->list != &file->insn_list &&			\
		insn->sec == sym->sec &&				\
		insn->offset < sym->offset + sym->len;			\
	     insn = list_next_entry(insn, list))

#define sym_for_each_insn_continue_reverse(file, sym, insn)		\
	for (insn = list_prev_entry(insn, list);			\
	     &insn->list != &file->insn_list &&				\
		insn->sec == sym->sec && insn->offset >= sym->offset;	\
	     insn = list_prev_entry(insn, list))

#define sec_for_each_insn_from(file, insn)				\
	for (; insn; insn = next_insn_same_sec(file, insn))

#define sec_for_each_insn_continue(file, insn)				\
	for (insn = next_insn_same_sec(file, insn); insn;		\
	     insn = next_insn_same_sec(file, insn))

static bool is_jump_table_jump(struct instruction *insn)
{
	struct alt_group *alt_group = insn->alt_group;

	if (insn->jump_table)
		return true;

	/* Retpoline alternative for a jump table? */
	return alt_group && alt_group->orig_group &&
	       alt_group->orig_group->first_insn->jump_table;
}

static bool is_sibling_call(struct instruction *insn)
{
	/*
	 * Assume only ELF functions can make sibling calls.  This ensures
	 * sibling call detection consistency between vmlinux.o and individual
	 * objects.
	 */
	if (!insn->func)
		return false;

	/* An indirect jump is either a sibling call or a jump to a table. */
	if (insn->type == INSN_JUMP_DYNAMIC)
		return !is_jump_table_jump(insn);

	/* add_jump_destinations() sets insn->call_dest for sibling calls. */
	return (is_static_jump(insn) && insn->call_dest);
}

/*
 * This checks to see if the given function is a "noreturn" function.
 *
 * For global functions which are outside the scope of this object file, we
 * have to keep a manual list of them.
 *
 * For local functions, we have to detect them manually by simply looking for
 * the lack of a return instruction.
 */
static bool __dead_end_function(struct objtool_file *file, struct symbol *func,
				int recursion)
{
	int i;
	struct instruction *insn;
	bool empty = true;

	/*
	 * Unfortunately these have to be hard coded because the noreturn
	 * attribute isn't provided in ELF data.
	 */
	static const char * const global_noreturns[] = {
		"__stack_chk_fail",
		"panic",
		"do_exit",
		"do_task_dead",
		"__module_put_and_exit",
		"complete_and_exit",
		"__reiserfs_panic",
		"lbug_with_loc",
		"fortify_panic",
		"usercopy_abort",
		"machine_real_restart",
		"rewind_stack_do_exit",
		"kunit_try_catch_throw",
		"xen_start_kernel",
		"cpu_bringup_and_idle",
	};

	if (!func)
		return false;

	if (func->bind == STB_WEAK)
		return false;

	if (func->bind == STB_GLOBAL)
		for (i = 0; i < ARRAY_SIZE(global_noreturns); i++)
			if (!strcmp(func->name, global_noreturns[i]))
				return true;

	if (!func->len)
		return false;

	insn = find_insn(file, func->sec, func->offset);
	if (!insn->func)
		return false;

	func_for_each_insn(file, func, insn) {
		empty = false;

		if (insn->type == INSN_RETURN)
			return false;
	}

	if (empty)
		return false;

	/*
	 * A function can have a sibling call instead of a return.  In that
	 * case, the function's dead-end status depends on whether the target
	 * of the sibling call returns.
	 */
	func_for_each_insn(file, func, insn) {
		if (is_sibling_call(insn)) {
			struct instruction *dest = insn->jump_dest;

			if (!dest)
				/* sibling call to another file */
				return false;

			/* local sibling call */
			if (recursion == 5) {
				/*
				 * Infinite recursion: two functions have
				 * sibling calls to each other.  This is a very
				 * rare case.  It means they aren't dead ends.
				 */
				return false;
			}

			return __dead_end_function(file, dest->func, recursion+1);
		}
	}

	return true;
}

static bool dead_end_function(struct objtool_file *file, struct symbol *func)
{
	return __dead_end_function(file, func, 0);
}

static void init_cfi_state(struct cfi_state *cfi)
{
	int i;

	for (i = 0; i < CFI_NUM_REGS; i++) {
		cfi->regs[i].base = CFI_UNDEFINED;
		cfi->vals[i].base = CFI_UNDEFINED;
	}
	cfi->cfa.base = CFI_UNDEFINED;
	cfi->drap_reg = CFI_UNDEFINED;
	cfi->drap_offset = -1;
}

static void init_insn_state(struct insn_state *state, struct section *sec)
{
	memset(state, 0, sizeof(*state));
	init_cfi_state(&state->cfi);

	/*
	 * We need the full vmlinux for noinstr validation, otherwise we can
	 * not correctly determine insn->call_dest->sec (external symbols do
	 * not have a section).
	 */
	if (vmlinux && noinstr && sec)
		state->noinstr = sec->noinstr;
}

static struct cfi_state *cfi_alloc(void)
{
	struct cfi_state *cfi = calloc(sizeof(struct cfi_state), 1);
	if (!cfi) {
		WARN("calloc failed");
		exit(1);
	}
	nr_cfi++;
	return cfi;
}

static int cfi_bits;
static struct hlist_head *cfi_hash;

static inline bool cficmp(struct cfi_state *cfi1, struct cfi_state *cfi2)
{
	return memcmp((void *)cfi1 + sizeof(cfi1->hash),
		      (void *)cfi2 + sizeof(cfi2->hash),
		      sizeof(struct cfi_state) - sizeof(struct hlist_node));
}

static inline u32 cfi_key(struct cfi_state *cfi)
{
	return jhash((void *)cfi + sizeof(cfi->hash),
		     sizeof(*cfi) - sizeof(cfi->hash), 0);
}

static struct cfi_state *cfi_hash_find_or_add(struct cfi_state *cfi)
{
	struct hlist_head *head = &cfi_hash[hash_min(cfi_key(cfi), cfi_bits)];
	struct cfi_state *obj;

	hlist_for_each_entry(obj, head, hash) {
		if (!cficmp(cfi, obj)) {
			nr_cfi_cache++;
			return obj;
		}
	}

	obj = cfi_alloc();
	*obj = *cfi;
	hlist_add_head(&obj->hash, head);

	return obj;
}

static void cfi_hash_add(struct cfi_state *cfi)
{
	struct hlist_head *head = &cfi_hash[hash_min(cfi_key(cfi), cfi_bits)];

	hlist_add_head(&cfi->hash, head);
}

static void *cfi_hash_alloc(unsigned long size)
{
	cfi_bits = max(10, ilog2(size));
	cfi_hash = mmap(NULL, sizeof(struct hlist_head) << cfi_bits,
			PROT_READ|PROT_WRITE,
			MAP_PRIVATE|MAP_ANON, -1, 0);
	if (cfi_hash == (void *)-1L) {
		WARN("mmap fail cfi_hash");
		cfi_hash = NULL;
	}  else if (stats) {
		printf("cfi_bits: %d\n", cfi_bits);
	}

	return cfi_hash;
}

static unsigned long nr_insns;
static unsigned long nr_insns_visited;

/*
 * Call the arch-specific instruction decoder for all the instructions and add
 * them to the global instruction list.
 */
static int decode_instructions(struct objtool_file *file)
{
	struct section *sec;
	struct symbol *func;
	unsigned long offset;
	struct instruction *insn;
	int ret;

	for_each_sec(file, sec) {

		if (!(sec->sh.sh_flags & SHF_EXECINSTR))
			continue;

		if (strcmp(sec->name, ".altinstr_replacement") &&
		    strcmp(sec->name, ".altinstr_aux") &&
		    strncmp(sec->name, ".discard.", 9))
			sec->text = true;

		if (!strcmp(sec->name, ".noinstr.text") ||
		    !strcmp(sec->name, ".entry.text"))
			sec->noinstr = true;

		for (offset = 0; offset < sec->sh.sh_size; offset += insn->len) {
			insn = malloc(sizeof(*insn));
			if (!insn) {
				WARN("malloc failed");
				return -1;
			}
			memset(insn, 0, sizeof(*insn));
			INIT_LIST_HEAD(&insn->alts);
			INIT_LIST_HEAD(&insn->stack_ops);

			insn->sec = sec;
			insn->offset = offset;

<<<<<<< HEAD
			ret = arch_decode_instruction(file->elf, sec, offset,
=======
			ret = arch_decode_instruction(file, sec, offset,
>>>>>>> df0cc57e
						      sec->sh.sh_size - offset,
						      &insn->len, &insn->type,
						      &insn->immediate,
						      &insn->stack_ops);
			if (ret)
				goto err;

			hash_add(file->insn_hash, &insn->hash, sec_offset_hash(sec, insn->offset));
			list_add_tail(&insn->list, &file->insn_list);
			nr_insns++;
		}

		list_for_each_entry(func, &sec->symbol_list, list) {
			if (func->type != STT_FUNC || func->alias != func)
				continue;

			if (!find_insn(file, sec, func->offset)) {
				WARN("%s(): can't find starting instruction",
				     func->name);
				return -1;
			}

			sym_for_each_insn(file, func, insn)
				insn->func = func;
		}
	}

	if (stats)
		printf("nr_insns: %lu\n", nr_insns);

	return 0;

err:
	free(insn);
	return ret;
}

/*
 * Read the pv_ops[] .data table to find the static initialized values.
 */
static int add_pv_ops(struct objtool_file *file, const char *symname)
{
	struct symbol *sym, *func;
	unsigned long off, end;
	struct reloc *rel;
	int idx;

	sym = find_symbol_by_name(file->elf, symname);
	if (!sym)
		return 0;

	off = sym->offset;
	end = off + sym->len;
	for (;;) {
		rel = find_reloc_by_dest_range(file->elf, sym->sec, off, end - off);
		if (!rel)
			break;

		func = rel->sym;
		if (func->type == STT_SECTION)
			func = find_symbol_by_offset(rel->sym->sec, rel->addend);

		idx = (rel->offset - sym->offset) / sizeof(unsigned long);

		objtool_pv_add(file, idx, func);

		off = rel->offset + 1;
		if (off > end)
			break;
	}

	return 0;
}

/*
 * Allocate and initialize file->pv_ops[].
 */
static int init_pv_ops(struct objtool_file *file)
{
	static const char *pv_ops_tables[] = {
		"pv_ops",
		"xen_cpu_ops",
		"xen_irq_ops",
		"xen_mmu_ops",
		NULL,
	};
	const char *pv_ops;
	struct symbol *sym;
	int idx, nr;

	if (!noinstr)
		return 0;

	file->pv_ops = NULL;

	sym = find_symbol_by_name(file->elf, "pv_ops");
	if (!sym)
		return 0;

	nr = sym->len / sizeof(unsigned long);
	file->pv_ops = calloc(sizeof(struct pv_state), nr);
	if (!file->pv_ops)
		return -1;

	for (idx = 0; idx < nr; idx++)
		INIT_LIST_HEAD(&file->pv_ops[idx].targets);

	for (idx = 0; (pv_ops = pv_ops_tables[idx]); idx++)
		add_pv_ops(file, pv_ops);

	return 0;
}

static struct instruction *find_last_insn(struct objtool_file *file,
					  struct section *sec)
{
	struct instruction *insn = NULL;
	unsigned int offset;
	unsigned int end = (sec->sh.sh_size > 10) ? sec->sh.sh_size - 10 : 0;

	for (offset = sec->sh.sh_size - 1; offset >= end && !insn; offset--)
		insn = find_insn(file, sec, offset);

	return insn;
}

/*
 * Mark "ud2" instructions and manually annotated dead ends.
 */
static int add_dead_ends(struct objtool_file *file)
{
	struct section *sec;
	struct reloc *reloc;
	struct instruction *insn;

	/*
	 * By default, "ud2" is a dead end unless otherwise annotated, because
	 * GCC 7 inserts it for certain divide-by-zero cases.
	 */
	for_each_insn(file, insn)
		if (insn->type == INSN_BUG)
			insn->dead_end = true;

	/*
	 * Check for manually annotated dead ends.
	 */
	sec = find_section_by_name(file->elf, ".rela.discard.unreachable");
	if (!sec)
		goto reachable;

	list_for_each_entry(reloc, &sec->reloc_list, list) {
		if (reloc->sym->type != STT_SECTION) {
			WARN("unexpected relocation symbol type in %s", sec->name);
			return -1;
		}
		insn = find_insn(file, reloc->sym->sec, reloc->addend);
		if (insn)
			insn = list_prev_entry(insn, list);
		else if (reloc->addend == reloc->sym->sec->sh.sh_size) {
			insn = find_last_insn(file, reloc->sym->sec);
			if (!insn) {
				WARN("can't find unreachable insn at %s+0x%x",
				     reloc->sym->sec->name, reloc->addend);
				return -1;
			}
		} else {
			WARN("can't find unreachable insn at %s+0x%x",
			     reloc->sym->sec->name, reloc->addend);
			return -1;
		}

		insn->dead_end = true;
	}

reachable:
	/*
	 * These manually annotated reachable checks are needed for GCC 4.4,
	 * where the Linux unreachable() macro isn't supported.  In that case
	 * GCC doesn't know the "ud2" is fatal, so it generates code as if it's
	 * not a dead end.
	 */
	sec = find_section_by_name(file->elf, ".rela.discard.reachable");
	if (!sec)
		return 0;

	list_for_each_entry(reloc, &sec->reloc_list, list) {
		if (reloc->sym->type != STT_SECTION) {
			WARN("unexpected relocation symbol type in %s", sec->name);
			return -1;
		}
		insn = find_insn(file, reloc->sym->sec, reloc->addend);
		if (insn)
			insn = list_prev_entry(insn, list);
		else if (reloc->addend == reloc->sym->sec->sh.sh_size) {
			insn = find_last_insn(file, reloc->sym->sec);
			if (!insn) {
				WARN("can't find reachable insn at %s+0x%x",
				     reloc->sym->sec->name, reloc->addend);
				return -1;
			}
		} else {
			WARN("can't find reachable insn at %s+0x%x",
			     reloc->sym->sec->name, reloc->addend);
			return -1;
		}

		insn->dead_end = false;
	}

	return 0;
}

static int create_static_call_sections(struct objtool_file *file)
{
	struct section *sec;
	struct static_call_site *site;
	struct instruction *insn;
	struct symbol *key_sym;
	char *key_name, *tmp;
	int idx;

	sec = find_section_by_name(file->elf, ".static_call_sites");
	if (sec) {
		INIT_LIST_HEAD(&file->static_call_list);
		WARN("file already has .static_call_sites section, skipping");
		return 0;
	}

	if (list_empty(&file->static_call_list))
		return 0;

	idx = 0;
	list_for_each_entry(insn, &file->static_call_list, call_node)
		idx++;

	sec = elf_create_section(file->elf, ".static_call_sites", SHF_WRITE,
				 sizeof(struct static_call_site), idx);
	if (!sec)
		return -1;

	idx = 0;
	list_for_each_entry(insn, &file->static_call_list, call_node) {

		site = (struct static_call_site *)sec->data->d_buf + idx;
		memset(site, 0, sizeof(struct static_call_site));

		/* populate reloc for 'addr' */
		if (elf_add_reloc_to_insn(file->elf, sec,
					  idx * sizeof(struct static_call_site),
					  R_X86_64_PC32,
					  insn->sec, insn->offset))
			return -1;

		/* find key symbol */
		key_name = strdup(insn->call_dest->name);
		if (!key_name) {
			perror("strdup");
			return -1;
		}
		if (strncmp(key_name, STATIC_CALL_TRAMP_PREFIX_STR,
			    STATIC_CALL_TRAMP_PREFIX_LEN)) {
			WARN("static_call: trampoline name malformed: %s", key_name);
			return -1;
		}
		tmp = key_name + STATIC_CALL_TRAMP_PREFIX_LEN - STATIC_CALL_KEY_PREFIX_LEN;
		memcpy(tmp, STATIC_CALL_KEY_PREFIX_STR, STATIC_CALL_KEY_PREFIX_LEN);

		key_sym = find_symbol_by_name(file->elf, tmp);
		if (!key_sym) {
			if (!module) {
				WARN("static_call: can't find static_call_key symbol: %s", tmp);
				return -1;
			}

			/*
			 * For modules(), the key might not be exported, which
			 * means the module can make static calls but isn't
			 * allowed to change them.
			 *
			 * In that case we temporarily set the key to be the
			 * trampoline address.  This is fixed up in
			 * static_call_add_module().
			 */
			key_sym = insn->call_dest;
		}
		free(key_name);

		/* populate reloc for 'key' */
		if (elf_add_reloc(file->elf, sec,
				  idx * sizeof(struct static_call_site) + 4,
				  R_X86_64_PC32, key_sym,
				  is_sibling_call(insn) * STATIC_CALL_SITE_TAIL))
			return -1;

		idx++;
	}

	return 0;
}

static int create_retpoline_sites_sections(struct objtool_file *file)
{
	struct instruction *insn;
	struct section *sec;
	int idx;

	sec = find_section_by_name(file->elf, ".retpoline_sites");
	if (sec) {
		WARN("file already has .retpoline_sites, skipping");
		return 0;
	}

	idx = 0;
	list_for_each_entry(insn, &file->retpoline_call_list, call_node)
		idx++;

	if (!idx)
		return 0;

	sec = elf_create_section(file->elf, ".retpoline_sites", 0,
				 sizeof(int), idx);
	if (!sec) {
		WARN("elf_create_section: .retpoline_sites");
		return -1;
	}

	idx = 0;
	list_for_each_entry(insn, &file->retpoline_call_list, call_node) {

		int *site = (int *)sec->data->d_buf + idx;
		*site = 0;

		if (elf_add_reloc_to_insn(file->elf, sec,
					  idx * sizeof(int),
					  R_X86_64_PC32,
					  insn->sec, insn->offset)) {
			WARN("elf_add_reloc_to_insn: .retpoline_sites");
			return -1;
		}

		idx++;
	}

	return 0;
}

static int create_mcount_loc_sections(struct objtool_file *file)
{
	struct section *sec;
	unsigned long *loc;
	struct instruction *insn;
	int idx;

	sec = find_section_by_name(file->elf, "__mcount_loc");
	if (sec) {
		INIT_LIST_HEAD(&file->mcount_loc_list);
		WARN("file already has __mcount_loc section, skipping");
		return 0;
	}

	if (list_empty(&file->mcount_loc_list))
		return 0;

	idx = 0;
	list_for_each_entry(insn, &file->mcount_loc_list, call_node)
		idx++;

	sec = elf_create_section(file->elf, "__mcount_loc", 0, sizeof(unsigned long), idx);
	if (!sec)
		return -1;

	idx = 0;
	list_for_each_entry(insn, &file->mcount_loc_list, call_node) {

		loc = (unsigned long *)sec->data->d_buf + idx;
		memset(loc, 0, sizeof(unsigned long));

		if (elf_add_reloc_to_insn(file->elf, sec,
					  idx * sizeof(unsigned long),
					  R_X86_64_64,
					  insn->sec, insn->offset))
			return -1;

		idx++;
	}

	return 0;
}

/*
 * Warnings shouldn't be reported for ignored functions.
 */
static void add_ignores(struct objtool_file *file)
{
	struct instruction *insn;
	struct section *sec;
	struct symbol *func;
	struct reloc *reloc;

	sec = find_section_by_name(file->elf, ".rela.discard.func_stack_frame_non_standard");
	if (!sec)
		return;

	list_for_each_entry(reloc, &sec->reloc_list, list) {
		switch (reloc->sym->type) {
		case STT_FUNC:
			func = reloc->sym;
			break;

		case STT_SECTION:
			func = find_func_by_offset(reloc->sym->sec, reloc->addend);
			if (!func)
				continue;
			break;

		default:
			WARN("unexpected relocation symbol type in %s: %d", sec->name, reloc->sym->type);
			continue;
		}

		func_for_each_insn(file, func, insn)
			insn->ignore = true;
	}
}

/*
 * This is a whitelist of functions that is allowed to be called with AC set.
 * The list is meant to be minimal and only contains compiler instrumentation
 * ABI and a few functions used to implement *_{to,from}_user() functions.
 *
 * These functions must not directly change AC, but may PUSHF/POPF.
 */
static const char *uaccess_safe_builtin[] = {
	/* KASAN */
	"kasan_report",
	"kasan_check_range",
	/* KASAN out-of-line */
	"__asan_loadN_noabort",
	"__asan_load1_noabort",
	"__asan_load2_noabort",
	"__asan_load4_noabort",
	"__asan_load8_noabort",
	"__asan_load16_noabort",
	"__asan_storeN_noabort",
	"__asan_store1_noabort",
	"__asan_store2_noabort",
	"__asan_store4_noabort",
	"__asan_store8_noabort",
	"__asan_store16_noabort",
	"__kasan_check_read",
	"__kasan_check_write",
	/* KASAN in-line */
	"__asan_report_load_n_noabort",
	"__asan_report_load1_noabort",
	"__asan_report_load2_noabort",
	"__asan_report_load4_noabort",
	"__asan_report_load8_noabort",
	"__asan_report_load16_noabort",
	"__asan_report_store_n_noabort",
	"__asan_report_store1_noabort",
	"__asan_report_store2_noabort",
	"__asan_report_store4_noabort",
	"__asan_report_store8_noabort",
	"__asan_report_store16_noabort",
	/* KCSAN */
	"__kcsan_check_access",
	"kcsan_found_watchpoint",
	"kcsan_setup_watchpoint",
	"kcsan_check_scoped_accesses",
	"kcsan_disable_current",
	"kcsan_enable_current_nowarn",
	/* KCSAN/TSAN */
	"__tsan_func_entry",
	"__tsan_func_exit",
	"__tsan_read_range",
	"__tsan_write_range",
	"__tsan_read1",
	"__tsan_read2",
	"__tsan_read4",
	"__tsan_read8",
	"__tsan_read16",
	"__tsan_write1",
	"__tsan_write2",
	"__tsan_write4",
	"__tsan_write8",
	"__tsan_write16",
	"__tsan_read_write1",
	"__tsan_read_write2",
	"__tsan_read_write4",
	"__tsan_read_write8",
	"__tsan_read_write16",
	"__tsan_atomic8_load",
	"__tsan_atomic16_load",
	"__tsan_atomic32_load",
	"__tsan_atomic64_load",
	"__tsan_atomic8_store",
	"__tsan_atomic16_store",
	"__tsan_atomic32_store",
	"__tsan_atomic64_store",
	"__tsan_atomic8_exchange",
	"__tsan_atomic16_exchange",
	"__tsan_atomic32_exchange",
	"__tsan_atomic64_exchange",
	"__tsan_atomic8_fetch_add",
	"__tsan_atomic16_fetch_add",
	"__tsan_atomic32_fetch_add",
	"__tsan_atomic64_fetch_add",
	"__tsan_atomic8_fetch_sub",
	"__tsan_atomic16_fetch_sub",
	"__tsan_atomic32_fetch_sub",
	"__tsan_atomic64_fetch_sub",
	"__tsan_atomic8_fetch_and",
	"__tsan_atomic16_fetch_and",
	"__tsan_atomic32_fetch_and",
	"__tsan_atomic64_fetch_and",
	"__tsan_atomic8_fetch_or",
	"__tsan_atomic16_fetch_or",
	"__tsan_atomic32_fetch_or",
	"__tsan_atomic64_fetch_or",
	"__tsan_atomic8_fetch_xor",
	"__tsan_atomic16_fetch_xor",
	"__tsan_atomic32_fetch_xor",
	"__tsan_atomic64_fetch_xor",
	"__tsan_atomic8_fetch_nand",
	"__tsan_atomic16_fetch_nand",
	"__tsan_atomic32_fetch_nand",
	"__tsan_atomic64_fetch_nand",
	"__tsan_atomic8_compare_exchange_strong",
	"__tsan_atomic16_compare_exchange_strong",
	"__tsan_atomic32_compare_exchange_strong",
	"__tsan_atomic64_compare_exchange_strong",
	"__tsan_atomic8_compare_exchange_weak",
	"__tsan_atomic16_compare_exchange_weak",
	"__tsan_atomic32_compare_exchange_weak",
	"__tsan_atomic64_compare_exchange_weak",
	"__tsan_atomic8_compare_exchange_val",
	"__tsan_atomic16_compare_exchange_val",
	"__tsan_atomic32_compare_exchange_val",
	"__tsan_atomic64_compare_exchange_val",
	"__tsan_atomic_thread_fence",
	"__tsan_atomic_signal_fence",
	/* KCOV */
	"write_comp_data",
	"check_kcov_mode",
	"__sanitizer_cov_trace_pc",
	"__sanitizer_cov_trace_const_cmp1",
	"__sanitizer_cov_trace_const_cmp2",
	"__sanitizer_cov_trace_const_cmp4",
	"__sanitizer_cov_trace_const_cmp8",
	"__sanitizer_cov_trace_cmp1",
	"__sanitizer_cov_trace_cmp2",
	"__sanitizer_cov_trace_cmp4",
	"__sanitizer_cov_trace_cmp8",
	"__sanitizer_cov_trace_switch",
	/* UBSAN */
	"ubsan_type_mismatch_common",
	"__ubsan_handle_type_mismatch",
	"__ubsan_handle_type_mismatch_v1",
	"__ubsan_handle_shift_out_of_bounds",
	/* misc */
	"csum_partial_copy_generic",
	"copy_mc_fragile",
	"copy_mc_fragile_handle_tail",
	"copy_mc_enhanced_fast_string",
	"ftrace_likely_update", /* CONFIG_TRACE_BRANCH_PROFILING */
	NULL
};

static void add_uaccess_safe(struct objtool_file *file)
{
	struct symbol *func;
	const char **name;

	if (!uaccess)
		return;

	for (name = uaccess_safe_builtin; *name; name++) {
		func = find_symbol_by_name(file->elf, *name);
		if (!func)
			continue;

		func->uaccess_safe = true;
	}
}

/*
 * FIXME: For now, just ignore any alternatives which add retpolines.  This is
 * a temporary hack, as it doesn't allow ORC to unwind from inside a retpoline.
 * But it at least allows objtool to understand the control flow *around* the
 * retpoline.
 */
static int add_ignore_alternatives(struct objtool_file *file)
{
	struct section *sec;
	struct reloc *reloc;
	struct instruction *insn;

	sec = find_section_by_name(file->elf, ".rela.discard.ignore_alts");
	if (!sec)
		return 0;

	list_for_each_entry(reloc, &sec->reloc_list, list) {
		if (reloc->sym->type != STT_SECTION) {
			WARN("unexpected relocation symbol type in %s", sec->name);
			return -1;
		}

		insn = find_insn(file, reloc->sym->sec, reloc->addend);
		if (!insn) {
			WARN("bad .discard.ignore_alts entry");
			return -1;
		}

		insn->ignore_alts = true;
	}

	return 0;
}

__weak bool arch_is_retpoline(struct symbol *sym)
{
	return false;
}

#define NEGATIVE_RELOC	((void *)-1L)

static struct reloc *insn_reloc(struct objtool_file *file, struct instruction *insn)
{
	if (insn->reloc == NEGATIVE_RELOC)
		return NULL;

	if (!insn->reloc) {
		if (!file)
			return NULL;

		insn->reloc = find_reloc_by_dest_range(file->elf, insn->sec,
						       insn->offset, insn->len);
		if (!insn->reloc) {
			insn->reloc = NEGATIVE_RELOC;
			return NULL;
		}
	}

	return insn->reloc;
}

static void remove_insn_ops(struct instruction *insn)
{
	struct stack_op *op, *tmp;

	list_for_each_entry_safe(op, tmp, &insn->stack_ops, list) {
		list_del(&op->list);
		free(op);
	}
}

static void annotate_call_site(struct objtool_file *file,
			       struct instruction *insn, bool sibling)
{
	struct reloc *reloc = insn_reloc(file, insn);
	struct symbol *sym = insn->call_dest;

	if (!sym)
		sym = reloc->sym;

	/*
	 * Alternative replacement code is just template code which is
	 * sometimes copied to the original instruction. For now, don't
	 * annotate it. (In the future we might consider annotating the
	 * original instruction if/when it ever makes sense to do so.)
	 */
	if (!strcmp(insn->sec->name, ".altinstr_replacement"))
		return;

	if (sym->static_call_tramp) {
		list_add_tail(&insn->call_node, &file->static_call_list);
		return;
	}

	if (sym->retpoline_thunk) {
		list_add_tail(&insn->call_node, &file->retpoline_call_list);
		return;
	}

	/*
	 * Many compilers cannot disable KCOV with a function attribute
	 * so they need a little help, NOP out any KCOV calls from noinstr
	 * text.
	 */
	if (insn->sec->noinstr && sym->kcov) {
		if (reloc) {
			reloc->type = R_NONE;
			elf_write_reloc(file->elf, reloc);
		}

		elf_write_insn(file->elf, insn->sec,
			       insn->offset, insn->len,
			       sibling ? arch_ret_insn(insn->len)
			               : arch_nop_insn(insn->len));

		insn->type = sibling ? INSN_RETURN : INSN_NOP;
		return;
	}

	if (mcount && sym->fentry) {
		if (sibling)
			WARN_FUNC("Tail call to __fentry__ !?!?", insn->sec, insn->offset);

		if (reloc) {
			reloc->type = R_NONE;
			elf_write_reloc(file->elf, reloc);
		}

		elf_write_insn(file->elf, insn->sec,
			       insn->offset, insn->len,
			       arch_nop_insn(insn->len));

		insn->type = INSN_NOP;

		list_add_tail(&insn->call_node, &file->mcount_loc_list);
		return;
	}
}

static void add_call_dest(struct objtool_file *file, struct instruction *insn,
			  struct symbol *dest, bool sibling)
{
	insn->call_dest = dest;
	if (!dest)
		return;

	/*
	 * Whatever stack impact regular CALLs have, should be undone
	 * by the RETURN of the called function.
	 *
	 * Annotated intra-function calls retain the stack_ops but
	 * are converted to JUMP, see read_intra_function_calls().
	 */
	remove_insn_ops(insn);

	annotate_call_site(file, insn, sibling);
}

static void add_retpoline_call(struct objtool_file *file, struct instruction *insn)
{
	/*
	 * Retpoline calls/jumps are really dynamic calls/jumps in disguise,
	 * so convert them accordingly.
	 */
	switch (insn->type) {
	case INSN_CALL:
		insn->type = INSN_CALL_DYNAMIC;
		break;
	case INSN_JUMP_UNCONDITIONAL:
		insn->type = INSN_JUMP_DYNAMIC;
		break;
	case INSN_JUMP_CONDITIONAL:
		insn->type = INSN_JUMP_DYNAMIC_CONDITIONAL;
		break;
	default:
		return;
	}

	insn->retpoline_safe = true;

	/*
	 * Whatever stack impact regular CALLs have, should be undone
	 * by the RETURN of the called function.
	 *
	 * Annotated intra-function calls retain the stack_ops but
	 * are converted to JUMP, see read_intra_function_calls().
	 */
	remove_insn_ops(insn);

	annotate_call_site(file, insn, false);
}
/*
 * Find the destination instructions for all jumps.
 */
static int add_jump_destinations(struct objtool_file *file)
{
	struct instruction *insn;
	struct reloc *reloc;
	struct section *dest_sec;
	unsigned long dest_off;

	for_each_insn(file, insn) {
		if (!is_static_jump(insn))
			continue;

		reloc = insn_reloc(file, insn);
		if (!reloc) {
			dest_sec = insn->sec;
			dest_off = arch_jump_destination(insn);
		} else if (reloc->sym->type == STT_SECTION) {
			dest_sec = reloc->sym->sec;
			dest_off = arch_dest_reloc_offset(reloc->addend);
		} else if (reloc->sym->retpoline_thunk) {
			add_retpoline_call(file, insn);
			continue;
		} else if (insn->func) {
			/* internal or external sibling call (with reloc) */
			add_call_dest(file, insn, reloc->sym, true);
			continue;
		} else if (reloc->sym->sec->idx) {
			dest_sec = reloc->sym->sec;
			dest_off = reloc->sym->sym.st_value +
				   arch_dest_reloc_offset(reloc->addend);
		} else {
			/* non-func asm code jumping to another file */
			continue;
		}

		insn->jump_dest = find_insn(file, dest_sec, dest_off);
		if (!insn->jump_dest) {

			/*
			 * This is a special case where an alt instruction
			 * jumps past the end of the section.  These are
			 * handled later in handle_group_alt().
			 */
			if (!strcmp(insn->sec->name, ".altinstr_replacement"))
				continue;

			WARN_FUNC("can't find jump dest instruction at %s+0x%lx",
				  insn->sec, insn->offset, dest_sec->name,
				  dest_off);
			return -1;
		}

		/*
		 * Cross-function jump.
		 */
		if (insn->func && insn->jump_dest->func &&
		    insn->func != insn->jump_dest->func) {

			/*
			 * For GCC 8+, create parent/child links for any cold
			 * subfunctions.  This is _mostly_ redundant with a
			 * similar initialization in read_symbols().
			 *
			 * If a function has aliases, we want the *first* such
			 * function in the symbol table to be the subfunction's
			 * parent.  In that case we overwrite the
			 * initialization done in read_symbols().
			 *
			 * However this code can't completely replace the
			 * read_symbols() code because this doesn't detect the
			 * case where the parent function's only reference to a
			 * subfunction is through a jump table.
			 */
			if (!strstr(insn->func->name, ".cold") &&
			    strstr(insn->jump_dest->func->name, ".cold")) {
				insn->func->cfunc = insn->jump_dest->func;
				insn->jump_dest->func->pfunc = insn->func;

			} else if (insn->jump_dest->func->pfunc != insn->func->pfunc &&
				   insn->jump_dest->offset == insn->jump_dest->func->offset) {
				/* internal sibling call (without reloc) */
				add_call_dest(file, insn, insn->jump_dest->func, true);
			}
		}
	}

	return 0;
}

static struct symbol *find_call_destination(struct section *sec, unsigned long offset)
{
	struct symbol *call_dest;

	call_dest = find_func_by_offset(sec, offset);
	if (!call_dest)
		call_dest = find_symbol_by_offset(sec, offset);

	return call_dest;
}

/*
 * Find the destination instructions for all calls.
 */
static int add_call_destinations(struct objtool_file *file)
{
	struct instruction *insn;
	unsigned long dest_off;
	struct symbol *dest;
	struct reloc *reloc;

	for_each_insn(file, insn) {
		if (insn->type != INSN_CALL)
			continue;

		reloc = insn_reloc(file, insn);
		if (!reloc) {
			dest_off = arch_jump_destination(insn);
			dest = find_call_destination(insn->sec, dest_off);

			add_call_dest(file, insn, dest, false);

			if (insn->ignore)
				continue;

			if (!insn->call_dest) {
				WARN_FUNC("unannotated intra-function call", insn->sec, insn->offset);
				return -1;
			}

			if (insn->func && insn->call_dest->type != STT_FUNC) {
				WARN_FUNC("unsupported call to non-function",
					  insn->sec, insn->offset);
				return -1;
			}

		} else if (reloc->sym->type == STT_SECTION) {
			dest_off = arch_dest_reloc_offset(reloc->addend);
			dest = find_call_destination(reloc->sym->sec, dest_off);
			if (!dest) {
				WARN_FUNC("can't find call dest symbol at %s+0x%lx",
					  insn->sec, insn->offset,
					  reloc->sym->sec->name,
					  dest_off);
				return -1;
			}

			add_call_dest(file, insn, dest, false);

		} else if (reloc->sym->retpoline_thunk) {
			add_retpoline_call(file, insn);

		} else
			add_call_dest(file, insn, reloc->sym, false);
	}

	return 0;
}

/*
 * The .alternatives section requires some extra special care over and above
 * other special sections because alternatives are patched in place.
 */
static int handle_group_alt(struct objtool_file *file,
			    struct special_alt *special_alt,
			    struct instruction *orig_insn,
			    struct instruction **new_insn)
{
	struct instruction *last_orig_insn, *last_new_insn = NULL, *insn, *nop = NULL;
	struct alt_group *orig_alt_group, *new_alt_group;
	unsigned long dest_off;


	orig_alt_group = malloc(sizeof(*orig_alt_group));
	if (!orig_alt_group) {
		WARN("malloc failed");
		return -1;
	}
	orig_alt_group->cfi = calloc(special_alt->orig_len,
				     sizeof(struct cfi_state *));
	if (!orig_alt_group->cfi) {
		WARN("calloc failed");
		return -1;
	}

	last_orig_insn = NULL;
	insn = orig_insn;
	sec_for_each_insn_from(file, insn) {
		if (insn->offset >= special_alt->orig_off + special_alt->orig_len)
			break;

		insn->alt_group = orig_alt_group;
		last_orig_insn = insn;
	}
	orig_alt_group->orig_group = NULL;
	orig_alt_group->first_insn = orig_insn;
	orig_alt_group->last_insn = last_orig_insn;


	new_alt_group = malloc(sizeof(*new_alt_group));
	if (!new_alt_group) {
		WARN("malloc failed");
		return -1;
	}

	if (special_alt->new_len < special_alt->orig_len) {
		/*
		 * Insert a fake nop at the end to make the replacement
		 * alt_group the same size as the original.  This is needed to
		 * allow propagate_alt_cfi() to do its magic.  When the last
		 * instruction affects the stack, the instruction after it (the
		 * nop) will propagate the new state to the shared CFI array.
		 */
		nop = malloc(sizeof(*nop));
		if (!nop) {
			WARN("malloc failed");
			return -1;
		}
		memset(nop, 0, sizeof(*nop));
		INIT_LIST_HEAD(&nop->alts);
		INIT_LIST_HEAD(&nop->stack_ops);

		nop->sec = special_alt->new_sec;
		nop->offset = special_alt->new_off + special_alt->new_len;
		nop->len = special_alt->orig_len - special_alt->new_len;
		nop->type = INSN_NOP;
		nop->func = orig_insn->func;
		nop->alt_group = new_alt_group;
		nop->ignore = orig_insn->ignore_alts;
	}

	if (!special_alt->new_len) {
		*new_insn = nop;
		goto end;
	}

	insn = *new_insn;
	sec_for_each_insn_from(file, insn) {
		struct reloc *alt_reloc;

		if (insn->offset >= special_alt->new_off + special_alt->new_len)
			break;

		last_new_insn = insn;

		insn->ignore = orig_insn->ignore_alts;
		insn->func = orig_insn->func;
		insn->alt_group = new_alt_group;

		/*
		 * Since alternative replacement code is copy/pasted by the
		 * kernel after applying relocations, generally such code can't
		 * have relative-address relocation references to outside the
		 * .altinstr_replacement section, unless the arch's
		 * alternatives code can adjust the relative offsets
		 * accordingly.
		 */
		alt_reloc = insn_reloc(file, insn);
		if (alt_reloc &&
		    !arch_support_alt_relocation(special_alt, insn, alt_reloc)) {

			WARN_FUNC("unsupported relocation in alternatives section",
				  insn->sec, insn->offset);
			return -1;
		}

		if (!is_static_jump(insn))
			continue;

		if (!insn->immediate)
			continue;

		dest_off = arch_jump_destination(insn);
		if (dest_off == special_alt->new_off + special_alt->new_len)
			insn->jump_dest = next_insn_same_sec(file, last_orig_insn);

		if (!insn->jump_dest) {
			WARN_FUNC("can't find alternative jump destination",
				  insn->sec, insn->offset);
			return -1;
		}
	}

	if (!last_new_insn) {
		WARN_FUNC("can't find last new alternative instruction",
			  special_alt->new_sec, special_alt->new_off);
		return -1;
	}

	if (nop)
		list_add(&nop->list, &last_new_insn->list);
end:
	new_alt_group->orig_group = orig_alt_group;
	new_alt_group->first_insn = *new_insn;
	new_alt_group->last_insn = nop ? : last_new_insn;
	new_alt_group->cfi = orig_alt_group->cfi;
	return 0;
}

/*
 * A jump table entry can either convert a nop to a jump or a jump to a nop.
 * If the original instruction is a jump, make the alt entry an effective nop
 * by just skipping the original instruction.
 */
static int handle_jump_alt(struct objtool_file *file,
			   struct special_alt *special_alt,
			   struct instruction *orig_insn,
			   struct instruction **new_insn)
{
	if (orig_insn->type != INSN_JUMP_UNCONDITIONAL &&
	    orig_insn->type != INSN_NOP) {

		WARN_FUNC("unsupported instruction at jump label",
			  orig_insn->sec, orig_insn->offset);
		return -1;
	}

	if (special_alt->key_addend & 2) {
		struct reloc *reloc = insn_reloc(file, orig_insn);

		if (reloc) {
			reloc->type = R_NONE;
			elf_write_reloc(file->elf, reloc);
		}
		elf_write_insn(file->elf, orig_insn->sec,
			       orig_insn->offset, orig_insn->len,
			       arch_nop_insn(orig_insn->len));
		orig_insn->type = INSN_NOP;
	}

	if (orig_insn->type == INSN_NOP) {
		if (orig_insn->len == 2)
			file->jl_nop_short++;
		else
			file->jl_nop_long++;

		return 0;
	}

	if (orig_insn->len == 2)
		file->jl_short++;
	else
		file->jl_long++;

	*new_insn = list_next_entry(orig_insn, list);
	return 0;
}

/*
 * Read all the special sections which have alternate instructions which can be
 * patched in or redirected to at runtime.  Each instruction having alternate
 * instruction(s) has them added to its insn->alts list, which will be
 * traversed in validate_branch().
 */
static int add_special_section_alts(struct objtool_file *file)
{
	struct list_head special_alts;
	struct instruction *orig_insn, *new_insn;
	struct special_alt *special_alt, *tmp;
	struct alternative *alt;
	int ret;

	ret = special_get_alts(file->elf, &special_alts);
	if (ret)
		return ret;

	list_for_each_entry_safe(special_alt, tmp, &special_alts, list) {

		orig_insn = find_insn(file, special_alt->orig_sec,
				      special_alt->orig_off);
		if (!orig_insn) {
			WARN_FUNC("special: can't find orig instruction",
				  special_alt->orig_sec, special_alt->orig_off);
			ret = -1;
			goto out;
		}

		new_insn = NULL;
		if (!special_alt->group || special_alt->new_len) {
			new_insn = find_insn(file, special_alt->new_sec,
					     special_alt->new_off);
			if (!new_insn) {
				WARN_FUNC("special: can't find new instruction",
					  special_alt->new_sec,
					  special_alt->new_off);
				ret = -1;
				goto out;
			}
		}

		if (special_alt->group) {
			if (!special_alt->orig_len) {
				WARN_FUNC("empty alternative entry",
					  orig_insn->sec, orig_insn->offset);
				continue;
			}

			ret = handle_group_alt(file, special_alt, orig_insn,
					       &new_insn);
			if (ret)
				goto out;
		} else if (special_alt->jump_or_nop) {
			ret = handle_jump_alt(file, special_alt, orig_insn,
					      &new_insn);
			if (ret)
				goto out;
		}

		alt = malloc(sizeof(*alt));
		if (!alt) {
			WARN("malloc failed");
			ret = -1;
			goto out;
		}

		alt->insn = new_insn;
		alt->skip_orig = special_alt->skip_orig;
		orig_insn->ignore_alts |= special_alt->skip_alt;
		list_add_tail(&alt->list, &orig_insn->alts);

		list_del(&special_alt->list);
		free(special_alt);
	}

	if (stats) {
		printf("jl\\\tNOP\tJMP\n");
		printf("short:\t%ld\t%ld\n", file->jl_nop_short, file->jl_short);
		printf("long:\t%ld\t%ld\n", file->jl_nop_long, file->jl_long);
	}

out:
	return ret;
}

static int add_jump_table(struct objtool_file *file, struct instruction *insn,
			    struct reloc *table)
{
	struct reloc *reloc = table;
	struct instruction *dest_insn;
	struct alternative *alt;
	struct symbol *pfunc = insn->func->pfunc;
	unsigned int prev_offset = 0;

	/*
	 * Each @reloc is a switch table relocation which points to the target
	 * instruction.
	 */
	list_for_each_entry_from(reloc, &table->sec->reloc_list, list) {

		/* Check for the end of the table: */
		if (reloc != table && reloc->jump_table_start)
			break;

		/* Make sure the table entries are consecutive: */
		if (prev_offset && reloc->offset != prev_offset + 8)
			break;

		/* Detect function pointers from contiguous objects: */
		if (reloc->sym->sec == pfunc->sec &&
		    reloc->addend == pfunc->offset)
			break;

		dest_insn = find_insn(file, reloc->sym->sec, reloc->addend);
		if (!dest_insn)
			break;

		/* Make sure the destination is in the same function: */
		if (!dest_insn->func || dest_insn->func->pfunc != pfunc)
			break;

		alt = malloc(sizeof(*alt));
		if (!alt) {
			WARN("malloc failed");
			return -1;
		}

		alt->insn = dest_insn;
		list_add_tail(&alt->list, &insn->alts);
		prev_offset = reloc->offset;
	}

	if (!prev_offset) {
		WARN_FUNC("can't find switch jump table",
			  insn->sec, insn->offset);
		return -1;
	}

	return 0;
}

/*
 * find_jump_table() - Given a dynamic jump, find the switch jump table
 * associated with it.
 */
static struct reloc *find_jump_table(struct objtool_file *file,
				      struct symbol *func,
				      struct instruction *insn)
{
	struct reloc *table_reloc;
	struct instruction *dest_insn, *orig_insn = insn;

	/*
	 * Backward search using the @first_jump_src links, these help avoid
	 * much of the 'in between' code. Which avoids us getting confused by
	 * it.
	 */
	for (;
	     insn && insn->func && insn->func->pfunc == func;
	     insn = insn->first_jump_src ?: prev_insn_same_sym(file, insn)) {

		if (insn != orig_insn && insn->type == INSN_JUMP_DYNAMIC)
			break;

		/* allow small jumps within the range */
		if (insn->type == INSN_JUMP_UNCONDITIONAL &&
		    insn->jump_dest &&
		    (insn->jump_dest->offset <= insn->offset ||
		     insn->jump_dest->offset > orig_insn->offset))
		    break;

		table_reloc = arch_find_switch_table(file, insn);
		if (!table_reloc)
			continue;
		dest_insn = find_insn(file, table_reloc->sym->sec, table_reloc->addend);
		if (!dest_insn || !dest_insn->func || dest_insn->func->pfunc != func)
			continue;

		return table_reloc;
	}

	return NULL;
}

/*
 * First pass: Mark the head of each jump table so that in the next pass,
 * we know when a given jump table ends and the next one starts.
 */
static void mark_func_jump_tables(struct objtool_file *file,
				    struct symbol *func)
{
	struct instruction *insn, *last = NULL;
	struct reloc *reloc;

	func_for_each_insn(file, func, insn) {
		if (!last)
			last = insn;

		/*
		 * Store back-pointers for unconditional forward jumps such
		 * that find_jump_table() can back-track using those and
		 * avoid some potentially confusing code.
		 */
		if (insn->type == INSN_JUMP_UNCONDITIONAL && insn->jump_dest &&
		    insn->offset > last->offset &&
		    insn->jump_dest->offset > insn->offset &&
		    !insn->jump_dest->first_jump_src) {

			insn->jump_dest->first_jump_src = insn;
			last = insn->jump_dest;
		}

		if (insn->type != INSN_JUMP_DYNAMIC)
			continue;

		reloc = find_jump_table(file, func, insn);
		if (reloc) {
			reloc->jump_table_start = true;
			insn->jump_table = reloc;
		}
	}
}

static int add_func_jump_tables(struct objtool_file *file,
				  struct symbol *func)
{
	struct instruction *insn;
	int ret;

	func_for_each_insn(file, func, insn) {
		if (!insn->jump_table)
			continue;

		ret = add_jump_table(file, insn, insn->jump_table);
		if (ret)
			return ret;
	}

	return 0;
}

/*
 * For some switch statements, gcc generates a jump table in the .rodata
 * section which contains a list of addresses within the function to jump to.
 * This finds these jump tables and adds them to the insn->alts lists.
 */
static int add_jump_table_alts(struct objtool_file *file)
{
	struct section *sec;
	struct symbol *func;
	int ret;

	if (!file->rodata)
		return 0;

	for_each_sec(file, sec) {
		list_for_each_entry(func, &sec->symbol_list, list) {
			if (func->type != STT_FUNC)
				continue;

			mark_func_jump_tables(file, func);
			ret = add_func_jump_tables(file, func);
			if (ret)
				return ret;
		}
	}

	return 0;
}

static void set_func_state(struct cfi_state *state)
{
	state->cfa = initial_func_cfi.cfa;
	memcpy(&state->regs, &initial_func_cfi.regs,
	       CFI_NUM_REGS * sizeof(struct cfi_reg));
	state->stack_size = initial_func_cfi.cfa.offset;
}

static int read_unwind_hints(struct objtool_file *file)
{
	struct cfi_state cfi = init_cfi;
	struct section *sec, *relocsec;
	struct unwind_hint *hint;
	struct instruction *insn;
	struct reloc *reloc;
	int i;

	sec = find_section_by_name(file->elf, ".discard.unwind_hints");
	if (!sec)
		return 0;

	relocsec = sec->reloc;
	if (!relocsec) {
		WARN("missing .rela.discard.unwind_hints section");
		return -1;
	}

	if (sec->sh.sh_size % sizeof(struct unwind_hint)) {
		WARN("struct unwind_hint size mismatch");
		return -1;
	}

	file->hints = true;

	for (i = 0; i < sec->sh.sh_size / sizeof(struct unwind_hint); i++) {
		hint = (struct unwind_hint *)sec->data->d_buf + i;

		reloc = find_reloc_by_dest(file->elf, sec, i * sizeof(*hint));
		if (!reloc) {
			WARN("can't find reloc for unwind_hints[%d]", i);
			return -1;
		}

		insn = find_insn(file, reloc->sym->sec, reloc->addend);
		if (!insn) {
			WARN("can't find insn for unwind_hints[%d]", i);
			return -1;
		}

		insn->hint = true;

		if (hint->type == UNWIND_HINT_TYPE_FUNC) {
			insn->cfi = &func_cfi;
			continue;
		}

		if (insn->cfi)
			cfi = *(insn->cfi);

		if (arch_decode_hint_reg(hint->sp_reg, &cfi.cfa.base)) {
			WARN_FUNC("unsupported unwind_hint sp base reg %d",
				  insn->sec, insn->offset, hint->sp_reg);
			return -1;
		}

		cfi.cfa.offset = bswap_if_needed(hint->sp_offset);
		cfi.type = hint->type;
		cfi.end = hint->end;

		insn->cfi = cfi_hash_find_or_add(&cfi);
	}

	return 0;
}

static int read_retpoline_hints(struct objtool_file *file)
{
	struct section *sec;
	struct instruction *insn;
	struct reloc *reloc;

	sec = find_section_by_name(file->elf, ".rela.discard.retpoline_safe");
	if (!sec)
		return 0;

	list_for_each_entry(reloc, &sec->reloc_list, list) {
		if (reloc->sym->type != STT_SECTION) {
			WARN("unexpected relocation symbol type in %s", sec->name);
			return -1;
		}

		insn = find_insn(file, reloc->sym->sec, reloc->addend);
		if (!insn) {
			WARN("bad .discard.retpoline_safe entry");
			return -1;
		}

		if (insn->type != INSN_JUMP_DYNAMIC &&
		    insn->type != INSN_CALL_DYNAMIC) {
			WARN_FUNC("retpoline_safe hint not an indirect jump/call",
				  insn->sec, insn->offset);
			return -1;
		}

		insn->retpoline_safe = true;
	}

	return 0;
}

static int read_instr_hints(struct objtool_file *file)
{
	struct section *sec;
	struct instruction *insn;
	struct reloc *reloc;

	sec = find_section_by_name(file->elf, ".rela.discard.instr_end");
	if (!sec)
		return 0;

	list_for_each_entry(reloc, &sec->reloc_list, list) {
		if (reloc->sym->type != STT_SECTION) {
			WARN("unexpected relocation symbol type in %s", sec->name);
			return -1;
		}

		insn = find_insn(file, reloc->sym->sec, reloc->addend);
		if (!insn) {
			WARN("bad .discard.instr_end entry");
			return -1;
		}

		insn->instr--;
	}

	sec = find_section_by_name(file->elf, ".rela.discard.instr_begin");
	if (!sec)
		return 0;

	list_for_each_entry(reloc, &sec->reloc_list, list) {
		if (reloc->sym->type != STT_SECTION) {
			WARN("unexpected relocation symbol type in %s", sec->name);
			return -1;
		}

		insn = find_insn(file, reloc->sym->sec, reloc->addend);
		if (!insn) {
			WARN("bad .discard.instr_begin entry");
			return -1;
		}

		insn->instr++;
	}

	return 0;
}

static int read_intra_function_calls(struct objtool_file *file)
{
	struct instruction *insn;
	struct section *sec;
	struct reloc *reloc;

	sec = find_section_by_name(file->elf, ".rela.discard.intra_function_calls");
	if (!sec)
		return 0;

	list_for_each_entry(reloc, &sec->reloc_list, list) {
		unsigned long dest_off;

		if (reloc->sym->type != STT_SECTION) {
			WARN("unexpected relocation symbol type in %s",
			     sec->name);
			return -1;
		}

		insn = find_insn(file, reloc->sym->sec, reloc->addend);
		if (!insn) {
			WARN("bad .discard.intra_function_call entry");
			return -1;
		}

		if (insn->type != INSN_CALL) {
			WARN_FUNC("intra_function_call not a direct call",
				  insn->sec, insn->offset);
			return -1;
		}

		/*
		 * Treat intra-function CALLs as JMPs, but with a stack_op.
		 * See add_call_destinations(), which strips stack_ops from
		 * normal CALLs.
		 */
		insn->type = INSN_JUMP_UNCONDITIONAL;

		dest_off = insn->offset + insn->len + insn->immediate;
		insn->jump_dest = find_insn(file, insn->sec, dest_off);
		if (!insn->jump_dest) {
			WARN_FUNC("can't find call dest at %s+0x%lx",
				  insn->sec, insn->offset,
				  insn->sec->name, dest_off);
			return -1;
		}
	}

	return 0;
}

static int classify_symbols(struct objtool_file *file)
{
	struct section *sec;
	struct symbol *func;

	for_each_sec(file, sec) {
		list_for_each_entry(func, &sec->symbol_list, list) {
			if (func->bind != STB_GLOBAL)
				continue;

			if (!strncmp(func->name, STATIC_CALL_TRAMP_PREFIX_STR,
				     strlen(STATIC_CALL_TRAMP_PREFIX_STR)))
				func->static_call_tramp = true;

			if (arch_is_retpoline(func))
				func->retpoline_thunk = true;

			if (!strcmp(func->name, "__fentry__"))
				func->fentry = true;

			if (!strncmp(func->name, "__sanitizer_cov_", 16))
				func->kcov = true;
		}
	}

	return 0;
}

static void mark_rodata(struct objtool_file *file)
{
	struct section *sec;
	bool found = false;

	/*
	 * Search for the following rodata sections, each of which can
	 * potentially contain jump tables:
	 *
	 * - .rodata: can contain GCC switch tables
	 * - .rodata.<func>: same, if -fdata-sections is being used
	 * - .rodata..c_jump_table: contains C annotated jump tables
	 *
	 * .rodata.str1.* sections are ignored; they don't contain jump tables.
	 */
	for_each_sec(file, sec) {
		if (!strncmp(sec->name, ".rodata", 7) &&
		    !strstr(sec->name, ".str1.")) {
			sec->rodata = true;
			found = true;
		}
	}

	file->rodata = found;
}

static int decode_sections(struct objtool_file *file)
{
	int ret;

	mark_rodata(file);

	ret = init_pv_ops(file);
	if (ret)
		return ret;

	ret = decode_instructions(file);
	if (ret)
		return ret;

	ret = add_dead_ends(file);
	if (ret)
		return ret;

	add_ignores(file);
	add_uaccess_safe(file);

	ret = add_ignore_alternatives(file);
	if (ret)
		return ret;

	/*
	 * Must be before add_{jump_call}_destination.
	 */
	ret = classify_symbols(file);
	if (ret)
		return ret;

	/*
	 * Must be before add_special_section_alts() as that depends on
	 * jump_dest being set.
	 */
	ret = add_jump_destinations(file);
	if (ret)
		return ret;

	ret = add_special_section_alts(file);
	if (ret)
		return ret;

	/*
	 * Must be before add_call_destination(); it changes INSN_CALL to
	 * INSN_JUMP.
	 */
	ret = read_intra_function_calls(file);
	if (ret)
		return ret;

	ret = add_call_destinations(file);
	if (ret)
		return ret;

	ret = add_jump_table_alts(file);
	if (ret)
		return ret;

	ret = read_unwind_hints(file);
	if (ret)
		return ret;

	ret = read_retpoline_hints(file);
	if (ret)
		return ret;

	ret = read_instr_hints(file);
	if (ret)
		return ret;

	return 0;
}

static bool is_fentry_call(struct instruction *insn)
{
	if (insn->type == INSN_CALL &&
	    insn->call_dest &&
	    insn->call_dest->fentry)
		return true;

	return false;
}

static bool has_modified_stack_frame(struct instruction *insn, struct insn_state *state)
{
	struct cfi_state *cfi = &state->cfi;
	int i;

	if (cfi->cfa.base != initial_func_cfi.cfa.base || cfi->drap)
		return true;

	if (cfi->cfa.offset != initial_func_cfi.cfa.offset)
		return true;

	if (cfi->stack_size != initial_func_cfi.cfa.offset)
		return true;

	for (i = 0; i < CFI_NUM_REGS; i++) {
		if (cfi->regs[i].base != initial_func_cfi.regs[i].base ||
		    cfi->regs[i].offset != initial_func_cfi.regs[i].offset)
			return true;
	}

	return false;
}

static bool check_reg_frame_pos(const struct cfi_reg *reg,
				int expected_offset)
{
	return reg->base == CFI_CFA &&
	       reg->offset == expected_offset;
}

static bool has_valid_stack_frame(struct insn_state *state)
{
	struct cfi_state *cfi = &state->cfi;

	if (cfi->cfa.base == CFI_BP &&
	    check_reg_frame_pos(&cfi->regs[CFI_BP], -cfi->cfa.offset) &&
	    check_reg_frame_pos(&cfi->regs[CFI_RA], -cfi->cfa.offset + 8))
		return true;

	if (cfi->drap && cfi->regs[CFI_BP].base == CFI_BP)
		return true;

	return false;
}

static int update_cfi_state_regs(struct instruction *insn,
				  struct cfi_state *cfi,
				  struct stack_op *op)
{
	struct cfi_reg *cfa = &cfi->cfa;

	if (cfa->base != CFI_SP && cfa->base != CFI_SP_INDIRECT)
		return 0;

	/* push */
	if (op->dest.type == OP_DEST_PUSH || op->dest.type == OP_DEST_PUSHF)
		cfa->offset += 8;

	/* pop */
	if (op->src.type == OP_SRC_POP || op->src.type == OP_SRC_POPF)
		cfa->offset -= 8;

	/* add immediate to sp */
	if (op->dest.type == OP_DEST_REG && op->src.type == OP_SRC_ADD &&
	    op->dest.reg == CFI_SP && op->src.reg == CFI_SP)
		cfa->offset -= op->src.offset;

	return 0;
}

static void save_reg(struct cfi_state *cfi, unsigned char reg, int base, int offset)
{
	if (arch_callee_saved_reg(reg) &&
	    cfi->regs[reg].base == CFI_UNDEFINED) {
		cfi->regs[reg].base = base;
		cfi->regs[reg].offset = offset;
	}
}

static void restore_reg(struct cfi_state *cfi, unsigned char reg)
{
	cfi->regs[reg].base = initial_func_cfi.regs[reg].base;
	cfi->regs[reg].offset = initial_func_cfi.regs[reg].offset;
}

/*
 * A note about DRAP stack alignment:
 *
 * GCC has the concept of a DRAP register, which is used to help keep track of
 * the stack pointer when aligning the stack.  r10 or r13 is used as the DRAP
 * register.  The typical DRAP pattern is:
 *
 *   4c 8d 54 24 08		lea    0x8(%rsp),%r10
 *   48 83 e4 c0		and    $0xffffffffffffffc0,%rsp
 *   41 ff 72 f8		pushq  -0x8(%r10)
 *   55				push   %rbp
 *   48 89 e5			mov    %rsp,%rbp
 *				(more pushes)
 *   41 52			push   %r10
 *				...
 *   41 5a			pop    %r10
 *				(more pops)
 *   5d				pop    %rbp
 *   49 8d 62 f8		lea    -0x8(%r10),%rsp
 *   c3				retq
 *
 * There are some variations in the epilogues, like:
 *
 *   5b				pop    %rbx
 *   41 5a			pop    %r10
 *   41 5c			pop    %r12
 *   41 5d			pop    %r13
 *   41 5e			pop    %r14
 *   c9				leaveq
 *   49 8d 62 f8		lea    -0x8(%r10),%rsp
 *   c3				retq
 *
 * and:
 *
 *   4c 8b 55 e8		mov    -0x18(%rbp),%r10
 *   48 8b 5d e0		mov    -0x20(%rbp),%rbx
 *   4c 8b 65 f0		mov    -0x10(%rbp),%r12
 *   4c 8b 6d f8		mov    -0x8(%rbp),%r13
 *   c9				leaveq
 *   49 8d 62 f8		lea    -0x8(%r10),%rsp
 *   c3				retq
 *
 * Sometimes r13 is used as the DRAP register, in which case it's saved and
 * restored beforehand:
 *
 *   41 55			push   %r13
 *   4c 8d 6c 24 10		lea    0x10(%rsp),%r13
 *   48 83 e4 f0		and    $0xfffffffffffffff0,%rsp
 *				...
 *   49 8d 65 f0		lea    -0x10(%r13),%rsp
 *   41 5d			pop    %r13
 *   c3				retq
 */
static int update_cfi_state(struct instruction *insn,
			    struct instruction *next_insn,
			    struct cfi_state *cfi, struct stack_op *op)
{
	struct cfi_reg *cfa = &cfi->cfa;
	struct cfi_reg *regs = cfi->regs;

	/* stack operations don't make sense with an undefined CFA */
	if (cfa->base == CFI_UNDEFINED) {
		if (insn->func) {
			WARN_FUNC("undefined stack state", insn->sec, insn->offset);
			return -1;
		}
		return 0;
	}

	if (cfi->type == UNWIND_HINT_TYPE_REGS ||
	    cfi->type == UNWIND_HINT_TYPE_REGS_PARTIAL)
		return update_cfi_state_regs(insn, cfi, op);

	switch (op->dest.type) {

	case OP_DEST_REG:
		switch (op->src.type) {

		case OP_SRC_REG:
			if (op->src.reg == CFI_SP && op->dest.reg == CFI_BP &&
			    cfa->base == CFI_SP &&
			    check_reg_frame_pos(&regs[CFI_BP], -cfa->offset)) {

				/* mov %rsp, %rbp */
				cfa->base = op->dest.reg;
				cfi->bp_scratch = false;
			}

			else if (op->src.reg == CFI_SP &&
				 op->dest.reg == CFI_BP && cfi->drap) {

				/* drap: mov %rsp, %rbp */
				regs[CFI_BP].base = CFI_BP;
				regs[CFI_BP].offset = -cfi->stack_size;
				cfi->bp_scratch = false;
			}

			else if (op->src.reg == CFI_SP && cfa->base == CFI_SP) {

				/*
				 * mov %rsp, %reg
				 *
				 * This is needed for the rare case where GCC
				 * does:
				 *
				 *   mov    %rsp, %rax
				 *   ...
				 *   mov    %rax, %rsp
				 */
				cfi->vals[op->dest.reg].base = CFI_CFA;
				cfi->vals[op->dest.reg].offset = -cfi->stack_size;
			}

			else if (op->src.reg == CFI_BP && op->dest.reg == CFI_SP &&
				 (cfa->base == CFI_BP || cfa->base == cfi->drap_reg)) {

				/*
				 * mov %rbp, %rsp
				 *
				 * Restore the original stack pointer (Clang).
				 */
				cfi->stack_size = -cfi->regs[CFI_BP].offset;
			}

			else if (op->dest.reg == cfa->base) {

				/* mov %reg, %rsp */
				if (cfa->base == CFI_SP &&
				    cfi->vals[op->src.reg].base == CFI_CFA) {

					/*
					 * This is needed for the rare case
					 * where GCC does something dumb like:
					 *
					 *   lea    0x8(%rsp), %rcx
					 *   ...
					 *   mov    %rcx, %rsp
					 */
					cfa->offset = -cfi->vals[op->src.reg].offset;
					cfi->stack_size = cfa->offset;

				} else if (cfa->base == CFI_SP &&
					   cfi->vals[op->src.reg].base == CFI_SP_INDIRECT &&
					   cfi->vals[op->src.reg].offset == cfa->offset) {

					/*
					 * Stack swizzle:
					 *
					 * 1: mov %rsp, (%[tos])
					 * 2: mov %[tos], %rsp
					 *    ...
					 * 3: pop %rsp
					 *
					 * Where:
					 *
					 * 1 - places a pointer to the previous
					 *     stack at the Top-of-Stack of the
					 *     new stack.
					 *
					 * 2 - switches to the new stack.
					 *
					 * 3 - pops the Top-of-Stack to restore
					 *     the original stack.
					 *
					 * Note: we set base to SP_INDIRECT
					 * here and preserve offset. Therefore
					 * when the unwinder reaches ToS it
					 * will dereference SP and then add the
					 * offset to find the next frame, IOW:
					 * (%rsp) + offset.
					 */
					cfa->base = CFI_SP_INDIRECT;

				} else {
					cfa->base = CFI_UNDEFINED;
					cfa->offset = 0;
				}
			}

			else if (op->dest.reg == CFI_SP &&
				 cfi->vals[op->src.reg].base == CFI_SP_INDIRECT &&
				 cfi->vals[op->src.reg].offset == cfa->offset) {

				/*
				 * The same stack swizzle case 2) as above. But
				 * because we can't change cfa->base, case 3)
				 * will become a regular POP. Pretend we're a
				 * PUSH so things don't go unbalanced.
				 */
				cfi->stack_size += 8;
			}


			break;

		case OP_SRC_ADD:
			if (op->dest.reg == CFI_SP && op->src.reg == CFI_SP) {

				/* add imm, %rsp */
				cfi->stack_size -= op->src.offset;
				if (cfa->base == CFI_SP)
					cfa->offset -= op->src.offset;
				break;
			}

			if (op->dest.reg == CFI_SP && op->src.reg == CFI_BP) {

				/* lea disp(%rbp), %rsp */
				cfi->stack_size = -(op->src.offset + regs[CFI_BP].offset);
				break;
			}

			if (!cfi->drap && op->src.reg == CFI_SP &&
			    op->dest.reg == CFI_BP && cfa->base == CFI_SP &&
			    check_reg_frame_pos(&regs[CFI_BP], -cfa->offset + op->src.offset)) {

				/* lea disp(%rsp), %rbp */
				cfa->base = CFI_BP;
				cfa->offset -= op->src.offset;
				cfi->bp_scratch = false;
				break;
			}

			if (op->src.reg == CFI_SP && cfa->base == CFI_SP) {

				/* drap: lea disp(%rsp), %drap */
				cfi->drap_reg = op->dest.reg;

				/*
				 * lea disp(%rsp), %reg
				 *
				 * This is needed for the rare case where GCC
				 * does something dumb like:
				 *
				 *   lea    0x8(%rsp), %rcx
				 *   ...
				 *   mov    %rcx, %rsp
				 */
				cfi->vals[op->dest.reg].base = CFI_CFA;
				cfi->vals[op->dest.reg].offset = \
					-cfi->stack_size + op->src.offset;

				break;
			}

			if (cfi->drap && op->dest.reg == CFI_SP &&
			    op->src.reg == cfi->drap_reg) {

				 /* drap: lea disp(%drap), %rsp */
				cfa->base = CFI_SP;
				cfa->offset = cfi->stack_size = -op->src.offset;
				cfi->drap_reg = CFI_UNDEFINED;
				cfi->drap = false;
				break;
			}

			if (op->dest.reg == cfi->cfa.base && !(next_insn && next_insn->hint)) {
				WARN_FUNC("unsupported stack register modification",
					  insn->sec, insn->offset);
				return -1;
			}

			break;

		case OP_SRC_AND:
			if (op->dest.reg != CFI_SP ||
			    (cfi->drap_reg != CFI_UNDEFINED && cfa->base != CFI_SP) ||
			    (cfi->drap_reg == CFI_UNDEFINED && cfa->base != CFI_BP)) {
				WARN_FUNC("unsupported stack pointer realignment",
					  insn->sec, insn->offset);
				return -1;
			}

			if (cfi->drap_reg != CFI_UNDEFINED) {
				/* drap: and imm, %rsp */
				cfa->base = cfi->drap_reg;
				cfa->offset = cfi->stack_size = 0;
				cfi->drap = true;
			}

			/*
			 * Older versions of GCC (4.8ish) realign the stack
			 * without DRAP, with a frame pointer.
			 */

			break;

		case OP_SRC_POP:
		case OP_SRC_POPF:
			if (op->dest.reg == CFI_SP && cfa->base == CFI_SP_INDIRECT) {

				/* pop %rsp; # restore from a stack swizzle */
				cfa->base = CFI_SP;
				break;
			}

			if (!cfi->drap && op->dest.reg == cfa->base) {

				/* pop %rbp */
				cfa->base = CFI_SP;
			}

			if (cfi->drap && cfa->base == CFI_BP_INDIRECT &&
			    op->dest.reg == cfi->drap_reg &&
			    cfi->drap_offset == -cfi->stack_size) {

				/* drap: pop %drap */
				cfa->base = cfi->drap_reg;
				cfa->offset = 0;
				cfi->drap_offset = -1;

			} else if (cfi->stack_size == -regs[op->dest.reg].offset) {

				/* pop %reg */
				restore_reg(cfi, op->dest.reg);
			}

			cfi->stack_size -= 8;
			if (cfa->base == CFI_SP)
				cfa->offset -= 8;

			break;

		case OP_SRC_REG_INDIRECT:
			if (!cfi->drap && op->dest.reg == cfa->base &&
			    op->dest.reg == CFI_BP) {

				/* mov disp(%rsp), %rbp */
				cfa->base = CFI_SP;
				cfa->offset = cfi->stack_size;
			}

			if (cfi->drap && op->src.reg == CFI_BP &&
			    op->src.offset == cfi->drap_offset) {

				/* drap: mov disp(%rbp), %drap */
				cfa->base = cfi->drap_reg;
				cfa->offset = 0;
				cfi->drap_offset = -1;
			}

			if (cfi->drap && op->src.reg == CFI_BP &&
			    op->src.offset == regs[op->dest.reg].offset) {

				/* drap: mov disp(%rbp), %reg */
				restore_reg(cfi, op->dest.reg);

			} else if (op->src.reg == cfa->base &&
			    op->src.offset == regs[op->dest.reg].offset + cfa->offset) {

				/* mov disp(%rbp), %reg */
				/* mov disp(%rsp), %reg */
				restore_reg(cfi, op->dest.reg);

			} else if (op->src.reg == CFI_SP &&
				   op->src.offset == regs[op->dest.reg].offset + cfi->stack_size) {

				/* mov disp(%rsp), %reg */
				restore_reg(cfi, op->dest.reg);
			}

			break;

		default:
			WARN_FUNC("unknown stack-related instruction",
				  insn->sec, insn->offset);
			return -1;
		}

		break;

	case OP_DEST_PUSH:
	case OP_DEST_PUSHF:
		cfi->stack_size += 8;
		if (cfa->base == CFI_SP)
			cfa->offset += 8;

		if (op->src.type != OP_SRC_REG)
			break;

		if (cfi->drap) {
			if (op->src.reg == cfa->base && op->src.reg == cfi->drap_reg) {

				/* drap: push %drap */
				cfa->base = CFI_BP_INDIRECT;
				cfa->offset = -cfi->stack_size;

				/* save drap so we know when to restore it */
				cfi->drap_offset = -cfi->stack_size;

			} else if (op->src.reg == CFI_BP && cfa->base == cfi->drap_reg) {

				/* drap: push %rbp */
				cfi->stack_size = 0;

			} else {

				/* drap: push %reg */
				save_reg(cfi, op->src.reg, CFI_BP, -cfi->stack_size);
			}

		} else {

			/* push %reg */
			save_reg(cfi, op->src.reg, CFI_CFA, -cfi->stack_size);
		}

		/* detect when asm code uses rbp as a scratch register */
		if (!no_fp && insn->func && op->src.reg == CFI_BP &&
		    cfa->base != CFI_BP)
			cfi->bp_scratch = true;
		break;

	case OP_DEST_REG_INDIRECT:

		if (cfi->drap) {
			if (op->src.reg == cfa->base && op->src.reg == cfi->drap_reg) {

				/* drap: mov %drap, disp(%rbp) */
				cfa->base = CFI_BP_INDIRECT;
				cfa->offset = op->dest.offset;

				/* save drap offset so we know when to restore it */
				cfi->drap_offset = op->dest.offset;
			} else {

				/* drap: mov reg, disp(%rbp) */
				save_reg(cfi, op->src.reg, CFI_BP, op->dest.offset);
			}

		} else if (op->dest.reg == cfa->base) {

			/* mov reg, disp(%rbp) */
			/* mov reg, disp(%rsp) */
			save_reg(cfi, op->src.reg, CFI_CFA,
				 op->dest.offset - cfi->cfa.offset);

		} else if (op->dest.reg == CFI_SP) {

			/* mov reg, disp(%rsp) */
			save_reg(cfi, op->src.reg, CFI_CFA,
				 op->dest.offset - cfi->stack_size);

		} else if (op->src.reg == CFI_SP && op->dest.offset == 0) {

			/* mov %rsp, (%reg); # setup a stack swizzle. */
			cfi->vals[op->dest.reg].base = CFI_SP_INDIRECT;
			cfi->vals[op->dest.reg].offset = cfa->offset;
		}

		break;

	case OP_DEST_MEM:
		if (op->src.type != OP_SRC_POP && op->src.type != OP_SRC_POPF) {
			WARN_FUNC("unknown stack-related memory operation",
				  insn->sec, insn->offset);
			return -1;
		}

		/* pop mem */
		cfi->stack_size -= 8;
		if (cfa->base == CFI_SP)
			cfa->offset -= 8;

		break;

	default:
		WARN_FUNC("unknown stack-related instruction",
			  insn->sec, insn->offset);
		return -1;
	}

	return 0;
}

/*
 * The stack layouts of alternatives instructions can sometimes diverge when
 * they have stack modifications.  That's fine as long as the potential stack
 * layouts don't conflict at any given potential instruction boundary.
 *
 * Flatten the CFIs of the different alternative code streams (both original
 * and replacement) into a single shared CFI array which can be used to detect
 * conflicts and nicely feed a linear array of ORC entries to the unwinder.
 */
static int propagate_alt_cfi(struct objtool_file *file, struct instruction *insn)
{
	struct cfi_state **alt_cfi;
	int group_off;

	if (!insn->alt_group)
		return 0;

	if (!insn->cfi) {
		WARN("CFI missing");
		return -1;
	}

	alt_cfi = insn->alt_group->cfi;
	group_off = insn->offset - insn->alt_group->first_insn->offset;

	if (!alt_cfi[group_off]) {
		alt_cfi[group_off] = insn->cfi;
	} else {
		if (cficmp(alt_cfi[group_off], insn->cfi)) {
			WARN_FUNC("stack layout conflict in alternatives",
				  insn->sec, insn->offset);
			return -1;
		}
	}

	return 0;
}

static int handle_insn_ops(struct instruction *insn,
			   struct instruction *next_insn,
			   struct insn_state *state)
{
	struct stack_op *op;

	list_for_each_entry(op, &insn->stack_ops, list) {

		if (update_cfi_state(insn, next_insn, &state->cfi, op))
			return 1;

		if (!insn->alt_group)
			continue;

		if (op->dest.type == OP_DEST_PUSHF) {
			if (!state->uaccess_stack) {
				state->uaccess_stack = 1;
			} else if (state->uaccess_stack >> 31) {
				WARN_FUNC("PUSHF stack exhausted",
					  insn->sec, insn->offset);
				return 1;
			}
			state->uaccess_stack <<= 1;
			state->uaccess_stack  |= state->uaccess;
		}

		if (op->src.type == OP_SRC_POPF) {
			if (state->uaccess_stack) {
				state->uaccess = state->uaccess_stack & 1;
				state->uaccess_stack >>= 1;
				if (state->uaccess_stack == 1)
					state->uaccess_stack = 0;
			}
		}
	}

	return 0;
}

static bool insn_cfi_match(struct instruction *insn, struct cfi_state *cfi2)
{
	struct cfi_state *cfi1 = insn->cfi;
	int i;

	if (!cfi1) {
		WARN("CFI missing");
		return false;
	}

	if (memcmp(&cfi1->cfa, &cfi2->cfa, sizeof(cfi1->cfa))) {

		WARN_FUNC("stack state mismatch: cfa1=%d%+d cfa2=%d%+d",
			  insn->sec, insn->offset,
			  cfi1->cfa.base, cfi1->cfa.offset,
			  cfi2->cfa.base, cfi2->cfa.offset);

	} else if (memcmp(&cfi1->regs, &cfi2->regs, sizeof(cfi1->regs))) {
		for (i = 0; i < CFI_NUM_REGS; i++) {
			if (!memcmp(&cfi1->regs[i], &cfi2->regs[i],
				    sizeof(struct cfi_reg)))
				continue;

			WARN_FUNC("stack state mismatch: reg1[%d]=%d%+d reg2[%d]=%d%+d",
				  insn->sec, insn->offset,
				  i, cfi1->regs[i].base, cfi1->regs[i].offset,
				  i, cfi2->regs[i].base, cfi2->regs[i].offset);
			break;
		}

	} else if (cfi1->type != cfi2->type) {

		WARN_FUNC("stack state mismatch: type1=%d type2=%d",
			  insn->sec, insn->offset, cfi1->type, cfi2->type);

	} else if (cfi1->drap != cfi2->drap ||
		   (cfi1->drap && cfi1->drap_reg != cfi2->drap_reg) ||
		   (cfi1->drap && cfi1->drap_offset != cfi2->drap_offset)) {

		WARN_FUNC("stack state mismatch: drap1=%d(%d,%d) drap2=%d(%d,%d)",
			  insn->sec, insn->offset,
			  cfi1->drap, cfi1->drap_reg, cfi1->drap_offset,
			  cfi2->drap, cfi2->drap_reg, cfi2->drap_offset);

	} else
		return true;

	return false;
}

static inline bool func_uaccess_safe(struct symbol *func)
{
	if (func)
		return func->uaccess_safe;

	return false;
}

static inline const char *call_dest_name(struct instruction *insn)
{
	static char pvname[16];
	struct reloc *rel;
	int idx;

	if (insn->call_dest)
		return insn->call_dest->name;

	rel = insn_reloc(NULL, insn);
	if (rel && !strcmp(rel->sym->name, "pv_ops")) {
		idx = (rel->addend / sizeof(void *));
		snprintf(pvname, sizeof(pvname), "pv_ops[%d]", idx);
		return pvname;
	}

	return "{dynamic}";
}

static bool pv_call_dest(struct objtool_file *file, struct instruction *insn)
{
	struct symbol *target;
	struct reloc *rel;
	int idx;

	rel = insn_reloc(file, insn);
	if (!rel || strcmp(rel->sym->name, "pv_ops"))
		return false;

	idx = (arch_dest_reloc_offset(rel->addend) / sizeof(void *));

	if (file->pv_ops[idx].clean)
		return true;

	file->pv_ops[idx].clean = true;

	list_for_each_entry(target, &file->pv_ops[idx].targets, pv_target) {
		if (!target->sec->noinstr) {
			WARN("pv_ops[%d]: %s", idx, target->name);
			file->pv_ops[idx].clean = false;
		}
	}

	return file->pv_ops[idx].clean;
}

static inline bool noinstr_call_dest(struct objtool_file *file,
				     struct instruction *insn,
				     struct symbol *func)
{
	/*
	 * We can't deal with indirect function calls at present;
	 * assume they're instrumented.
	 */
	if (!func) {
		if (file->pv_ops)
			return pv_call_dest(file, insn);

		return false;
	}

	/*
	 * If the symbol is from a noinstr section; we good.
	 */
	if (func->sec->noinstr)
		return true;

	/*
	 * The __ubsan_handle_*() calls are like WARN(), they only happen when
	 * something 'BAD' happened. At the risk of taking the machine down,
	 * let them proceed to get the message out.
	 */
	if (!strncmp(func->name, "__ubsan_handle_", 15))
		return true;

	return false;
}

static int validate_call(struct objtool_file *file,
			 struct instruction *insn,
			 struct insn_state *state)
{
	if (state->noinstr && state->instr <= 0 &&
	    !noinstr_call_dest(file, insn, insn->call_dest)) {
		WARN_FUNC("call to %s() leaves .noinstr.text section",
				insn->sec, insn->offset, call_dest_name(insn));
		return 1;
	}

	if (state->uaccess && !func_uaccess_safe(insn->call_dest)) {
		WARN_FUNC("call to %s() with UACCESS enabled",
				insn->sec, insn->offset, call_dest_name(insn));
		return 1;
	}

	if (state->df) {
		WARN_FUNC("call to %s() with DF set",
				insn->sec, insn->offset, call_dest_name(insn));
		return 1;
	}

	return 0;
}

static int validate_sibling_call(struct objtool_file *file,
				 struct instruction *insn,
				 struct insn_state *state)
{
	if (has_modified_stack_frame(insn, state)) {
		WARN_FUNC("sibling call from callable instruction with modified stack frame",
				insn->sec, insn->offset);
		return 1;
	}

	return validate_call(file, insn, state);
}

static int validate_return(struct symbol *func, struct instruction *insn, struct insn_state *state)
{
	if (state->noinstr && state->instr > 0) {
		WARN_FUNC("return with instrumentation enabled",
			  insn->sec, insn->offset);
		return 1;
	}

	if (state->uaccess && !func_uaccess_safe(func)) {
		WARN_FUNC("return with UACCESS enabled",
			  insn->sec, insn->offset);
		return 1;
	}

	if (!state->uaccess && func_uaccess_safe(func)) {
		WARN_FUNC("return with UACCESS disabled from a UACCESS-safe function",
			  insn->sec, insn->offset);
		return 1;
	}

	if (state->df) {
		WARN_FUNC("return with DF set",
			  insn->sec, insn->offset);
		return 1;
	}

	if (func && has_modified_stack_frame(insn, state)) {
		WARN_FUNC("return with modified stack frame",
			  insn->sec, insn->offset);
		return 1;
	}

	if (state->cfi.bp_scratch) {
		WARN_FUNC("BP used as a scratch register",
			  insn->sec, insn->offset);
		return 1;
	}

	return 0;
}

static struct instruction *next_insn_to_validate(struct objtool_file *file,
						 struct instruction *insn)
{
	struct alt_group *alt_group = insn->alt_group;

	/*
	 * Simulate the fact that alternatives are patched in-place.  When the
	 * end of a replacement alt_group is reached, redirect objtool flow to
	 * the end of the original alt_group.
	 */
	if (alt_group && insn == alt_group->last_insn && alt_group->orig_group)
		return next_insn_same_sec(file, alt_group->orig_group->last_insn);

	return next_insn_same_sec(file, insn);
}

/*
 * Follow the branch starting at the given instruction, and recursively follow
 * any other branches (jumps).  Meanwhile, track the frame pointer state at
 * each instruction and validate all the rules described in
 * tools/objtool/Documentation/stack-validation.txt.
 */
static int validate_branch(struct objtool_file *file, struct symbol *func,
			   struct instruction *insn, struct insn_state state)
{
	struct alternative *alt;
	struct instruction *next_insn, *prev_insn = NULL;
	struct section *sec;
	u8 visited;
	int ret;

	sec = insn->sec;

	while (1) {
		next_insn = next_insn_to_validate(file, insn);

		if (file->c_file && func && insn->func && func != insn->func->pfunc) {
			WARN("%s() falls through to next function %s()",
			     func->name, insn->func->name);
			return 1;
		}

		if (func && insn->ignore) {
			WARN_FUNC("BUG: why am I validating an ignored function?",
				  sec, insn->offset);
			return 1;
		}

		visited = 1 << state.uaccess;
		if (insn->visited) {
			if (!insn->hint && !insn_cfi_match(insn, &state.cfi))
				return 1;

			if (insn->visited & visited)
				return 0;
		} else {
			nr_insns_visited++;
		}

		if (state.noinstr)
			state.instr += insn->instr;

		if (insn->hint) {
			state.cfi = *insn->cfi;
		} else {
			/* XXX track if we actually changed state.cfi */

			if (prev_insn && !cficmp(prev_insn->cfi, &state.cfi)) {
				insn->cfi = prev_insn->cfi;
				nr_cfi_reused++;
			} else {
				insn->cfi = cfi_hash_find_or_add(&state.cfi);
			}
		}

		insn->visited |= visited;

		if (propagate_alt_cfi(file, insn))
			return 1;

		if (!insn->ignore_alts && !list_empty(&insn->alts)) {
			bool skip_orig = false;

			list_for_each_entry(alt, &insn->alts, list) {
				if (alt->skip_orig)
					skip_orig = true;

				ret = validate_branch(file, func, alt->insn, state);
				if (ret) {
					if (backtrace)
						BT_FUNC("(alt)", insn);
					return ret;
				}
			}

			if (skip_orig)
				return 0;
		}

		if (handle_insn_ops(insn, next_insn, &state))
			return 1;

		switch (insn->type) {

		case INSN_RETURN:
			return validate_return(func, insn, &state);

		case INSN_CALL:
		case INSN_CALL_DYNAMIC:
			ret = validate_call(file, insn, &state);
			if (ret)
				return ret;

			if (!no_fp && func && !is_fentry_call(insn) &&
			    !has_valid_stack_frame(&state)) {
				WARN_FUNC("call without frame pointer save/setup",
					  sec, insn->offset);
				return 1;
			}

			if (dead_end_function(file, insn->call_dest))
				return 0;

			break;

		case INSN_JUMP_CONDITIONAL:
		case INSN_JUMP_UNCONDITIONAL:
			if (is_sibling_call(insn)) {
				ret = validate_sibling_call(file, insn, &state);
				if (ret)
					return ret;

			} else if (insn->jump_dest) {
				ret = validate_branch(file, func,
						      insn->jump_dest, state);
				if (ret) {
					if (backtrace)
						BT_FUNC("(branch)", insn);
					return ret;
				}
			}

			if (insn->type == INSN_JUMP_UNCONDITIONAL)
				return 0;

			break;

		case INSN_JUMP_DYNAMIC:
		case INSN_JUMP_DYNAMIC_CONDITIONAL:
			if (is_sibling_call(insn)) {
				ret = validate_sibling_call(file, insn, &state);
				if (ret)
					return ret;
			}

			if (insn->type == INSN_JUMP_DYNAMIC)
				return 0;

			break;

		case INSN_CONTEXT_SWITCH:
			if (func && (!next_insn || !next_insn->hint)) {
				WARN_FUNC("unsupported instruction in callable function",
					  sec, insn->offset);
				return 1;
			}
			return 0;

		case INSN_STAC:
			if (state.uaccess) {
				WARN_FUNC("recursive UACCESS enable", sec, insn->offset);
				return 1;
			}

			state.uaccess = true;
			break;

		case INSN_CLAC:
			if (!state.uaccess && func) {
				WARN_FUNC("redundant UACCESS disable", sec, insn->offset);
				return 1;
			}

			if (func_uaccess_safe(func) && !state.uaccess_stack) {
				WARN_FUNC("UACCESS-safe disables UACCESS", sec, insn->offset);
				return 1;
			}

			state.uaccess = false;
			break;

		case INSN_STD:
			if (state.df) {
				WARN_FUNC("recursive STD", sec, insn->offset);
				return 1;
			}

			state.df = true;
			break;

		case INSN_CLD:
			if (!state.df && func) {
				WARN_FUNC("redundant CLD", sec, insn->offset);
				return 1;
			}

			state.df = false;
			break;

		default:
			break;
		}

		if (insn->dead_end)
			return 0;

		if (!next_insn) {
			if (state.cfi.cfa.base == CFI_UNDEFINED)
				return 0;
			WARN("%s: unexpected end of section", sec->name);
			return 1;
		}

		prev_insn = insn;
		insn = next_insn;
	}

	return 0;
}

static int validate_unwind_hints(struct objtool_file *file, struct section *sec)
{
	struct instruction *insn;
	struct insn_state state;
	int ret, warnings = 0;

	if (!file->hints)
		return 0;

	init_insn_state(&state, sec);

	if (sec) {
		insn = find_insn(file, sec, 0);
		if (!insn)
			return 0;
	} else {
		insn = list_first_entry(&file->insn_list, typeof(*insn), list);
	}

	while (&insn->list != &file->insn_list && (!sec || insn->sec == sec)) {
		if (insn->hint && !insn->visited && !insn->ignore) {
			ret = validate_branch(file, insn->func, insn, state);
			if (ret && backtrace)
				BT_FUNC("<=== (hint)", insn);
			warnings += ret;
		}

		insn = list_next_entry(insn, list);
	}

	return warnings;
}

static int validate_retpoline(struct objtool_file *file)
{
	struct instruction *insn;
	int warnings = 0;

	for_each_insn(file, insn) {
		if (insn->type != INSN_JUMP_DYNAMIC &&
		    insn->type != INSN_CALL_DYNAMIC)
			continue;

		if (insn->retpoline_safe)
			continue;

		/*
		 * .init.text code is ran before userspace and thus doesn't
		 * strictly need retpolines, except for modules which are
		 * loaded late, they very much do need retpoline in their
		 * .init.text
		 */
		if (!strcmp(insn->sec->name, ".init.text") && !module)
			continue;

		WARN_FUNC("indirect %s found in RETPOLINE build",
			  insn->sec, insn->offset,
			  insn->type == INSN_JUMP_DYNAMIC ? "jump" : "call");

		warnings++;
	}

	return warnings;
}

static bool is_kasan_insn(struct instruction *insn)
{
	return (insn->type == INSN_CALL &&
		!strcmp(insn->call_dest->name, "__asan_handle_no_return"));
}

static bool is_ubsan_insn(struct instruction *insn)
{
	return (insn->type == INSN_CALL &&
		!strcmp(insn->call_dest->name,
			"__ubsan_handle_builtin_unreachable"));
}

static bool ignore_unreachable_insn(struct objtool_file *file, struct instruction *insn)
{
	int i;
	struct instruction *prev_insn;

	if (insn->ignore || insn->type == INSN_NOP)
		return true;

	/*
	 * Ignore any unused exceptions.  This can happen when a whitelisted
	 * function has an exception table entry.
	 *
	 * Also ignore alternative replacement instructions.  This can happen
	 * when a whitelisted function uses one of the ALTERNATIVE macros.
	 */
	if (!strcmp(insn->sec->name, ".fixup") ||
	    !strcmp(insn->sec->name, ".altinstr_replacement") ||
	    !strcmp(insn->sec->name, ".altinstr_aux"))
		return true;

	if (!insn->func)
		return false;

	if (insn->func->static_call_tramp)
		return true;

	/*
	 * CONFIG_UBSAN_TRAP inserts a UD2 when it sees
	 * __builtin_unreachable().  The BUG() macro has an unreachable() after
	 * the UD2, which causes GCC's undefined trap logic to emit another UD2
	 * (or occasionally a JMP to UD2).
	 *
	 * It may also insert a UD2 after calling a __noreturn function.
	 */
	prev_insn = list_prev_entry(insn, list);
	if ((prev_insn->dead_end || dead_end_function(file, prev_insn->call_dest)) &&
	    (insn->type == INSN_BUG ||
	     (insn->type == INSN_JUMP_UNCONDITIONAL &&
	      insn->jump_dest && insn->jump_dest->type == INSN_BUG)))
		return true;

	/*
	 * Check if this (or a subsequent) instruction is related to
	 * CONFIG_UBSAN or CONFIG_KASAN.
	 *
	 * End the search at 5 instructions to avoid going into the weeds.
	 */
	for (i = 0; i < 5; i++) {

		if (is_kasan_insn(insn) || is_ubsan_insn(insn))
			return true;

		if (insn->type == INSN_JUMP_UNCONDITIONAL) {
			if (insn->jump_dest &&
			    insn->jump_dest->func == insn->func) {
				insn = insn->jump_dest;
				continue;
			}

			break;
		}

		if (insn->offset + insn->len >= insn->func->offset + insn->func->len)
			break;

		insn = list_next_entry(insn, list);
	}

	return false;
}

static int validate_symbol(struct objtool_file *file, struct section *sec,
			   struct symbol *sym, struct insn_state *state)
{
	struct instruction *insn;
	int ret;

	if (!sym->len) {
		WARN("%s() is missing an ELF size annotation", sym->name);
		return 1;
	}

	if (sym->pfunc != sym || sym->alias != sym)
		return 0;

	insn = find_insn(file, sec, sym->offset);
	if (!insn || insn->ignore || insn->visited)
		return 0;

	state->uaccess = sym->uaccess_safe;

	ret = validate_branch(file, insn->func, insn, *state);
	if (ret && backtrace)
		BT_FUNC("<=== (sym)", insn);
	return ret;
}

static int validate_section(struct objtool_file *file, struct section *sec)
{
	struct insn_state state;
	struct symbol *func;
	int warnings = 0;

	list_for_each_entry(func, &sec->symbol_list, list) {
		if (func->type != STT_FUNC)
			continue;

		init_insn_state(&state, sec);
		set_func_state(&state.cfi);

		warnings += validate_symbol(file, sec, func, &state);
	}

	return warnings;
}

static int validate_vmlinux_functions(struct objtool_file *file)
{
	struct section *sec;
	int warnings = 0;

	sec = find_section_by_name(file->elf, ".noinstr.text");
	if (sec) {
		warnings += validate_section(file, sec);
		warnings += validate_unwind_hints(file, sec);
	}

	sec = find_section_by_name(file->elf, ".entry.text");
	if (sec) {
		warnings += validate_section(file, sec);
		warnings += validate_unwind_hints(file, sec);
	}

	return warnings;
}

static int validate_functions(struct objtool_file *file)
{
	struct section *sec;
	int warnings = 0;

	for_each_sec(file, sec) {
		if (!(sec->sh.sh_flags & SHF_EXECINSTR))
			continue;

		warnings += validate_section(file, sec);
	}

	return warnings;
}

static int validate_reachable_instructions(struct objtool_file *file)
{
	struct instruction *insn;

	if (file->ignore_unreachables)
		return 0;

	for_each_insn(file, insn) {
		if (insn->visited || ignore_unreachable_insn(file, insn))
			continue;

		WARN_FUNC("unreachable instruction", insn->sec, insn->offset);
		return 1;
	}

	return 0;
}

int check(struct objtool_file *file)
{
	int ret, warnings = 0;

	arch_initial_func_cfi_state(&initial_func_cfi);
	init_cfi_state(&init_cfi);
	init_cfi_state(&func_cfi);
	set_func_state(&func_cfi);

	if (!cfi_hash_alloc(1UL << (file->elf->symbol_bits - 3)))
		goto out;

	cfi_hash_add(&init_cfi);
	cfi_hash_add(&func_cfi);

	ret = decode_sections(file);
	if (ret < 0)
		goto out;

	warnings += ret;

	if (list_empty(&file->insn_list))
		goto out;

	if (vmlinux && !validate_dup) {
		ret = validate_vmlinux_functions(file);
		if (ret < 0)
			goto out;

		warnings += ret;
		goto out;
	}

	if (retpoline) {
		ret = validate_retpoline(file);
		if (ret < 0)
			return ret;
		warnings += ret;
	}

	ret = validate_functions(file);
	if (ret < 0)
		goto out;
	warnings += ret;

	ret = validate_unwind_hints(file, NULL);
	if (ret < 0)
		goto out;
	warnings += ret;

	if (!warnings) {
		ret = validate_reachable_instructions(file);
		if (ret < 0)
			goto out;
		warnings += ret;
	}

	ret = create_static_call_sections(file);
	if (ret < 0)
		goto out;
	warnings += ret;

	if (retpoline) {
		ret = create_retpoline_sites_sections(file);
		if (ret < 0)
			goto out;
		warnings += ret;
	}

	if (mcount) {
		ret = create_mcount_loc_sections(file);
		if (ret < 0)
			goto out;
		warnings += ret;
	}

	if (stats) {
		printf("nr_insns_visited: %ld\n", nr_insns_visited);
		printf("nr_cfi: %ld\n", nr_cfi);
		printf("nr_cfi_reused: %ld\n", nr_cfi_reused);
		printf("nr_cfi_cache: %ld\n", nr_cfi_cache);
	}

out:
	/*
	 *  For now, don't fail the kernel build on fatal warnings.  These
	 *  errors are still fairly common due to the growing matrix of
	 *  supported toolchains and their recent pace of change.
	 */
	return 0;
}<|MERGE_RESOLUTION|>--- conflicted
+++ resolved
@@ -382,11 +382,7 @@
 			insn->sec = sec;
 			insn->offset = offset;
 
-<<<<<<< HEAD
-			ret = arch_decode_instruction(file->elf, sec, offset,
-=======
 			ret = arch_decode_instruction(file, sec, offset,
->>>>>>> df0cc57e
 						      sec->sh.sh_size - offset,
 						      &insn->len, &insn->type,
 						      &insn->immediate,
