--- conflicted
+++ resolved
@@ -123,13 +123,8 @@
 /* need to find where they come from               */
 #define KIRKWOOD_SND_MIN_PERIODS		8
 #define KIRKWOOD_SND_MAX_PERIODS		16
-<<<<<<< HEAD
-#define KIRKWOOD_SND_MIN_PERIOD_BYTES		0x4000
-#define KIRKWOOD_SND_MAX_PERIOD_BYTES		0x4000
-=======
 #define KIRKWOOD_SND_MIN_PERIOD_BYTES		0x800
 #define KIRKWOOD_SND_MAX_PERIOD_BYTES		0x8000
->>>>>>> d8ec26d7
 #define KIRKWOOD_SND_MAX_BUFFER_BYTES		(KIRKWOOD_SND_MAX_PERIOD_BYTES \
 						 * KIRKWOOD_SND_MAX_PERIODS)
 
