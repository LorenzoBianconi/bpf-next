--- conflicted
+++ resolved
@@ -135,15 +135,9 @@
 
 static __always_inline unsigned long __swab(const unsigned long y)
 {
-<<<<<<< HEAD
-#if BITS_PER_LONG == 64
-	return __swab64(y);
-#else /* BITS_PER_LONG == 32 */
-=======
 #if __BITS_PER_LONG == 64
 	return __swab64(y);
 #else /* __BITS_PER_LONG == 32 */
->>>>>>> 2c523b34
 	return __swab32(y);
 #endif
 }
